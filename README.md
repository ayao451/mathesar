--- conflicted
+++ resolved
@@ -13,6 +13,7 @@
   - [Linting](#linting)
   - [Running tests](#running-tests)
   - [Opening a shell in the container](#opening-a-shell-in-the-container)
+- [License](#license)
 
 <!-- END doctoc generated TOC please keep comment here to allow auto update -->
 
@@ -86,16 +87,8 @@
 Frontend:
 ```
 docker exec -it mathesar_ui_1 bash
-<<<<<<< HEAD
 ```
-
-## Contributing
-
-We actively encourage contribution! [Join our community](https://wiki.mathesar.org/community) and read through [our contributing guidelines](https://wiki.mathesar.org/community/contributing).
 
 ## License
 
-Mathesar is open source under the GPLv3 license - see [LICENSE](LICENSE). It also contains derivatives of third-party open source modules licensed under the MIT license. See the list and respective licenses in [THIRDPARTY](THIRDPARTY).
-=======
-```
->>>>>>> cf8d4b03
+Mathesar is open source under the GPLv3 license - see [LICENSE](LICENSE). It also contains derivatives of third-party open source modules licensed under the MIT license. See the list and respective licenses in [THIRDPARTY](THIRDPARTY).