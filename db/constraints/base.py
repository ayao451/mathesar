--- conflicted
+++ resolved
@@ -41,22 +41,15 @@
         self.options = options
 
     def add_constraint(self, schema, engine, connection_to_use):
-<<<<<<< HEAD
         # TODO reuse metadata
         metadata = get_empty_metadata()
         table = reflect_table_from_oid(self.table_oid, engine, connection_to_use=connection_to_use, metadata=metadata)
         referent_table = reflect_table_from_oid(self.referent_table_oid, engine, connection_to_use=connection_to_use, metadata=metadata)
-        columns_name = get_columns_name_from_attnums(self.table_oid, self.columns_attnum, engine=engine, connection_to_use=connection_to_use, metadata=metadata)
-        referent_columns_name = get_columns_name_from_attnums(
-=======
-        table = reflect_table_from_oid(self.table_oid, engine, connection_to_use=connection_to_use)
-        referent_table = reflect_table_from_oid(self.referent_table_oid, engine, connection_to_use=connection_to_use)
-        columns_name = get_column_names_from_attnums(self.table_oid, self.columns_attnum, engine, connection_to_use)
+        columns_name = get_column_names_from_attnums(self.table_oid, self.columns_attnum, engine, connection_to_use=connection_to_use, metadata=metadata)
         referent_columns_name = get_column_names_from_attnums(
->>>>>>> 21592259
             [self.referent_table_oid],
             self.referent_columns,
-            engine=engine,
+            engine,
             connection_to_use=connection_to_use,
             metadata=metadata,
         )
@@ -87,15 +80,10 @@
         self.columns_attnum = columns_attnum
 
     def add_constraint(self, schema, engine, connection_to_use):
-<<<<<<< HEAD
         # TODO reuse metadata
         metadata = get_empty_metadata()
         table = reflect_table_from_oid(self.table_oid, engine, connection_to_use=connection_to_use, metadata=metadata)
-        columns = get_columns_name_from_attnums(self.table_oid, self.columns_attnum, engine=engine, connection_to_use=connection_to_use, metadata=metadata)
-=======
-        table = reflect_table_from_oid(self.table_oid, engine, connection_to_use=connection_to_use)
-        columns = get_column_names_from_attnums(self.table_oid, self.columns_attnum, engine, connection_to_use)
->>>>>>> 21592259
+        columns = get_column_names_from_attnums(self.table_oid, self.columns_attnum, engine, connection_to_use=connection_to_use, metadata=metadata)
         metadata = MetaData(bind=engine, schema=schema, naming_convention=naming_convention)
         opts = {
             'target_metadata': metadata
