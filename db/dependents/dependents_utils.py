<<<<<<< HEAD
from sqlalchemy import MetaData, Table, any_, column, exists, func, literal, select, text, true, union, and_, String, cast, collate
=======
import warnings
from sqlalchemy import MetaData, any_, column, exists, func, literal, select, text, true, union, and_
>>>>>>> a89d9e9a
from sqlalchemy.dialects.postgresql import array

from db.utils import get_pg_catalog_table

# OIDs assigned during normal database operation are constrained to be 16384 or higher.
USER_DEFINED_OBJECTS_MIN_OID = 16384
# automatic and normal dependents
PG_DEPENDENT_TYPES = ['a', 'n']
DEFAULT_NON_COLUMN_OBJSUBID = 0
PG_CLASS_CATALOGUE_NAME = '\'pg_class\''
START_LEVEL = 1
MAX_LEVEL = 10


def get_dependents_graph(referenced_object_id, engine, exclude_types, attnum=None):
    dependency_pairs = _get_typed_dependency_pairs_stmt(engine, exclude_types)
    dependency_pairs_cte = dependency_pairs.cte(recursive=True, name='dependency_pairs_cte')

    pg_identify_refobject = _get_pg_identify_object_lateral_stmt(
        dependency_pairs_cte.c.refclassid,
        dependency_pairs_cte.c.refobjid,
        (DEFAULT_NON_COLUMN_OBJSUBID if attnum is None else attnum)
    )

    # anchor member which includes all dependents of a requested object
    anchor = (
        select(
            dependency_pairs_cte,
            pg_identify_refobject.c.name.label('refobjname'),
            pg_identify_refobject.c.type.label('refobjtype'),
            literal(START_LEVEL).label('level'),
            array([dependency_pairs_cte.c.refobjid]).label('dependency_chain')
        )
        .join(pg_identify_refobject, true())
        .where(dependency_pairs_cte.c.refobjid == referenced_object_id)
        .where(dependency_pairs_cte.c.objid != referenced_object_id)
    )

    if (attnum is not None):
        anchor = anchor.where(dependency_pairs_cte.c.refobjsubid == attnum)

    anchor = anchor.cte('cte')

    # recursive member which includes dependents for each object of the previous level
    recursive = (
        select(
            dependency_pairs_cte,
            anchor.c.objname.label('refobjname'),
            anchor.c.objtype.label('refobjtype'),
            (anchor.c.level + 1),
            anchor.c.dependency_chain + array([anchor.c.objid])
        )
        .where(anchor.c.level < MAX_LEVEL)
        .where(dependency_pairs_cte.c.objid != any_(anchor.c.dependency_chain))
        .where(dependency_pairs_cte.c.objid != dependency_pairs_cte.c.refobjid)
    )

    recursive = recursive.join(anchor, dependency_pairs_cte.c.refobjid == anchor.c.objid)

    recursive_stmt = anchor.union(recursive)
    stmt = select(recursive_stmt)

    with warnings.catch_warnings():
        warnings.filterwarnings("ignore", message="SELECT statement has a cartesian product")
        with engine.connect() as conn:
            result = conn.execute(stmt)

    return _get_structured_result(result)


# finding table dependents based on foreign key constraints from the referenced tables
def _get_table_dependents_from_fk(foreign_key_dependents, pg_constraint_table):
    pg_identify_object = _get_pg_identify_object_lateral_stmt(
        text(f'{PG_CLASS_CATALOGUE_NAME}::regclass::oid'), pg_constraint_table.c.conrelid, DEFAULT_NON_COLUMN_OBJSUBID)

    # conrelid in this case is the oid of the table which a constraint resides in
    return (
        select(
            foreign_key_dependents.c.classid,
            pg_constraint_table.c.conrelid.label('objid'),
            foreign_key_dependents.c.objsubid,
            foreign_key_dependents.c.refclassid,
            foreign_key_dependents.c.refobjid,
            foreign_key_dependents.c.refobjsubid,
            foreign_key_dependents.c.deptype,
            pg_identify_object.c.name.label('objname'),
            pg_identify_object.c.type.label('objtype')
        )
        .select_from(foreign_key_dependents)
        .join(pg_constraint_table, pg_constraint_table.c.oid == foreign_key_dependents.c.objid)
        .join(pg_identify_object, true())
        .group_by(
            foreign_key_dependents,
            pg_constraint_table.c.conrelid,
            pg_identify_object.c.name,
            pg_identify_object.c.type)
    )


def _get_foreign_key_constraint_dependents(pg_identify_object, dependency_pairs):
    return dependency_pairs.where(pg_identify_object.c.type == 'table constraint')


def _get_index_dependents(pg_identify_object, dependency_pairs):
    return dependency_pairs.where(pg_identify_object.c.type == 'index')


def _get_rule_dependents(pg_identify_object, dependency_pairs):
    return dependency_pairs.where(pg_identify_object.c.type == 'rule')

    
def _get_trigger_dependents(pg_depend, pg_identify_object, pg_trigger):
    return (
        select(
            pg_depend,
            # for some reason, tgname column is in C collation which collides with other columns collations
            collate(pg_trigger.c.tgname, 'default').label('objname'),
            pg_identify_object.c.type.label('objtype')
        )
        .select_from(pg_depend)
        .join(pg_identify_object, true())
        .join(pg_trigger, pg_trigger.c.oid == pg_depend.c.objid)
        .where(pg_depend.c.deptype == any_(array(PG_DEPENDENT_TYPES)))
        .where(pg_depend.c.objid >= USER_DEFINED_OBJECTS_MIN_OID)
        .where(pg_identify_object.c.type == 'trigger')
        .group_by(
            pg_depend,
            pg_trigger.c.tgname,
            pg_identify_object.c.type)
    )


def _get_sequence_dependents(pg_identify_object, dependency_pairs):
    return dependency_pairs.where(pg_identify_object.c.type == 'sequence')


def _get_view_dependents(pg_identify_object, pg_rewrite_table, rule_dependents):
    pg_identify_object = _get_pg_identify_object_lateral_stmt(
        text(f'{PG_CLASS_CATALOGUE_NAME}::regclass::oid'), pg_rewrite_table.c.ev_class, DEFAULT_NON_COLUMN_OBJSUBID)

    return select(
        rule_dependents.c.classid,
        pg_rewrite_table.c.ev_class.label('objid'),
        rule_dependents.c.objsubid,
        rule_dependents.c.refclassid,
        rule_dependents.c.refobjid,
        rule_dependents.c.refobjsubid,
        rule_dependents.c.deptype,
        pg_identify_object.c.name.label('objname'),
        pg_identify_object.c.type.label('objtype')) \
        .select_from(rule_dependents) \
        .join(pg_rewrite_table, rule_dependents.c.objid == pg_rewrite_table.c.oid) \
        .join(pg_identify_object, true()) \
        .group_by(
            rule_dependents,
            pg_rewrite_table.c.ev_class,
            pg_identify_object.c.type,
            pg_identify_object.c.name)


def _get_table_dependents(pg_identify_object, base):
    return base.where(pg_identify_object.c.type == 'table')


# stmt for getting a full list of dependents and identifying them
def _get_dependency_pairs_stmt(pg_depend, pg_identify_object):
    result = (
        select(
            pg_depend,
            pg_identify_object.c.name.label('objname'),
            pg_identify_object.c.type.label('objtype')
        )
        .select_from(pg_depend)
        .join(pg_identify_object, true())
        .where(pg_depend.c.deptype == any_(array(PG_DEPENDENT_TYPES)))
        .where(pg_depend.c.objid >= USER_DEFINED_OBJECTS_MIN_OID)
        .group_by(
            pg_depend,
            pg_identify_object.c.name,
            pg_identify_object.c.type)
    )

    return result


def _get_pg_depend_table(engine, metadata):
    return get_pg_catalog_table("pg_depend", engine, metadata=metadata)


def _get_pg_constraint_table(engine, metadata):
    return get_pg_catalog_table("pg_constraint", engine, metadata=metadata)


def _get_pg_rewrite(engine, metadata):
    return get_pg_catalog_table("pg_rewrite", engine, metadata=metadata)


def _get_pg_trigger(engine, metadata):
    return Table('pg_trigger', metadata, autoload_with=engine)


def _get_pg_identify_object_lateral_stmt(classid, objid, objsubid):
    return (
        select(
            column("name"),
            column("type")
        )
        .select_from(func.pg_identify_object(
            classid,
            objid,
            objsubid))
        .lateral()
    )


def _get_typed_dependency_pairs_stmt(engine, exclude_types):
    metadata = MetaData()

    pg_depend = _get_pg_depend_table(engine, metadata)
    pg_identify_object = _get_pg_identify_object_lateral_stmt(
        pg_depend.c.classid, pg_depend.c.objid, pg_depend.c.objsubid)
    pg_constraint = _get_pg_constraint_table(engine, metadata)
    pg_rewrite = _get_pg_rewrite(engine, metadata)
    pg_trigger = _get_pg_trigger(engine, metadata)

    type_dependents = {}
    # each statement filters the base statement extracting dependents of a specific type
    # so it's easy to exclude particular types or add new
    dependency_pairs = _get_dependency_pairs_stmt(pg_depend, pg_identify_object)
    foreign_key_constraint_dependents = _get_foreign_key_constraint_dependents(pg_identify_object, dependency_pairs).cte('foreign_key_constraint_dependents')
    type_dependents['table constraint'] = [foreign_key_constraint_dependents]

    table_from_fk_dependents = _get_table_dependents_from_fk(foreign_key_constraint_dependents, pg_constraint).cte('table_from_fk_dependents')
    table_dependents = _get_table_dependents(pg_identify_object, dependency_pairs).cte('table_dependents')
    type_dependents['table'] = [table_from_fk_dependents, table_dependents]

    # should not be returned directly, used for getting views
    # this relation is required because views in PostgreSQL are implemented using the rule system
    # views don't depend on tables directly but through rules, that are mapped one-to-one
    rule_dependents = _get_rule_dependents(pg_identify_object, dependency_pairs).cte('rule_dependents')
    view_dependents = _get_view_dependents(pg_identify_object, pg_rewrite, rule_dependents).cte('view_dependents')
    type_dependents['view'] = [view_dependents]

    index_dependents = _get_index_dependents(pg_identify_object, dependency_pairs).cte('index_dependents')
    type_dependents['index'] = [index_dependents]

    dependent_selects = [
        select(dependent)
        for type, dependents in type_dependents.items()
        if type not in exclude_types
        for dependent in dependents
    ]

<<<<<<< HEAD
    trigger_dependents = _get_trigger_dependents(pg_depend, pg_identify_object, pg_trigger).cte('trigger_dependents')
    sequence_dependents = _get_sequence_dependents(pg_identify_object, dependency_pairs).cte('sequence_dependents')

    return union(
        select(foreign_key_constraint_dependents),
        select(table_dependents),
        select(table_from_fk_dependents),
        select(view_dependents),
        select(index_dependents),
        select(trigger_dependents),
        select(sequence_dependents))
=======
    return union(*dependent_selects)
>>>>>>> a89d9e9a


def has_dependents(referenced_object_id, engine, attnum=None):
    metadata = MetaData()

    pg_depend = _get_pg_depend_table(engine, metadata)

    conditions = [
        pg_depend.c.refobjid == referenced_object_id,
        pg_depend.c.deptype == any_(array(PG_DEPENDENT_TYPES)),
        pg_depend.c.objid >= USER_DEFINED_OBJECTS_MIN_OID
    ]

    if attnum is not None:
        conditions.append(pg_depend.c.refobjsubid == (0 if attnum is None else attnum))

    stmt = select(
        exists(
            select().select_from(pg_depend)
            .where(and_(*conditions))
        )
    )

    with engine.connect() as conn:
        result = conn.execute(stmt).scalar()

    return result


def _get_structured_result(dependency_graph_result):
    result = []
    for dependency_pair in dependency_graph_result:
        d = {}
        d['level'] = dependency_pair.level
        d['obj'] = {
            'objid': dependency_pair.objid,
            'type': dependency_pair.objtype,
            'name': dependency_pair.objname
        }
        d['parent_obj'] = {
            'objid': dependency_pair.refobjid,
            'type': dependency_pair.refobjtype,
            'objsubid': (dependency_pair.refobjsubid if dependency_pair.refobjsubid != 0 else None),
            'name': dependency_pair.refobjname
        }
        result.append(d)

    return result<|MERGE_RESOLUTION|>--- conflicted
+++ resolved
@@ -1,9 +1,5 @@
-<<<<<<< HEAD
 from sqlalchemy import MetaData, Table, any_, column, exists, func, literal, select, text, true, union, and_, String, cast, collate
-=======
 import warnings
-from sqlalchemy import MetaData, any_, column, exists, func, literal, select, text, true, union, and_
->>>>>>> a89d9e9a
 from sqlalchemy.dialects.postgresql import array
 
 from db.utils import get_pg_catalog_table
@@ -202,7 +198,7 @@
 
 
 def _get_pg_trigger(engine, metadata):
-    return Table('pg_trigger', metadata, autoload_with=engine)
+    return get_pg_catalog_table('pg_trigger', engine, metadata=metadata)
 
 
 def _get_pg_identify_object_lateral_stmt(classid, objid, objsubid):
@@ -250,6 +246,12 @@
     index_dependents = _get_index_dependents(pg_identify_object, dependency_pairs).cte('index_dependents')
     type_dependents['index'] = [index_dependents]
 
+    trigger_dependents = _get_trigger_dependents(pg_depend, pg_identify_object, pg_trigger).cte('trigger_dependents')
+    type_dependents['trigger'] = [trigger_dependents]
+
+    sequence_dependents = _get_sequence_dependents(pg_identify_object, dependency_pairs).cte('sequence_dependents')
+    type_dependents['sequence'] = [sequence_dependents]
+
     dependent_selects = [
         select(dependent)
         for type, dependents in type_dependents.items()
@@ -257,21 +259,7 @@
         for dependent in dependents
     ]
 
-<<<<<<< HEAD
-    trigger_dependents = _get_trigger_dependents(pg_depend, pg_identify_object, pg_trigger).cte('trigger_dependents')
-    sequence_dependents = _get_sequence_dependents(pg_identify_object, dependency_pairs).cte('sequence_dependents')
-
-    return union(
-        select(foreign_key_constraint_dependents),
-        select(table_dependents),
-        select(table_from_fk_dependents),
-        select(view_dependents),
-        select(index_dependents),
-        select(trigger_dependents),
-        select(sequence_dependents))
-=======
     return union(*dependent_selects)
->>>>>>> a89d9e9a
 
 
 def has_dependents(referenced_object_id, engine, attnum=None):
