--- conflicted
+++ resolved
@@ -180,22 +180,7 @@
         self.reloid = reloid
         self.attnum = attnum
         self.alias = alias
-<<<<<<< HEAD
         self.jp_path = _guarantee_jp_path_tuples(jp_path)
-=======
-        if jp_path is not None:
-            self.jp_path = tuple(
-                # TODO explain the purpose of this transformation
-                tuple(
-                    [
-                        tuple(edge[0]),
-                        tuple(edge[1]),
-                    ]
-                ) for edge in jp_path
-            )
-        else:
-            self.jp_path = None
->>>>>>> bc0f9540
 
     @property
     def is_base_column(self):
@@ -204,7 +189,16 @@
         """
         return self.jp_path is None
 
-<<<<<<< HEAD
+    def __eq__(self, other):
+        """Instances are equal when attributes are equal."""
+        if type(other) is type(self):
+            return self.__dict__ == other.__dict__
+        return False
+
+    def __hash__(self):
+        """Hashes are equal when attributes are equal."""
+        return hash(frozendict(self.__dict__))
+
 
 def _guarantee_jp_path_tuples(jp_path):
     """
@@ -220,15 +214,4 @@
             in jp_path
         )
     else:
-        return ()
-=======
-    def __eq__(self, other):
-        """Instances are equal when attributes are equal."""
-        if type(other) is type(self):
-            return self.__dict__ == other.__dict__
-        return False
-
-    def __hash__(self):
-        """Hashes are equal when attributes are equal."""
-        return hash(frozendict(self.__dict__))
->>>>>>> bc0f9540
+        return tuple()