--- conflicted
+++ resolved
@@ -9,66 +9,7 @@
 from db.tables.utils import get_primary_key_column
 from db.types.operations.cast import get_column_cast_expression
 from db.types.base import get_db_type_enum_from_id
-<<<<<<< HEAD
 from db.utils import execute_pg_query
-=======
-from db.utils import execute_query
-
-
-def _get_duplicate_only_cte(table, duplicate_columns):
-    DUPLICATE_LABEL = "_is_dupe"
-    duplicate_flag_cte = (
-        select(
-            *table.c,
-            (func.count(1).over(partition_by=duplicate_columns) > 1).label(DUPLICATE_LABEL),
-        ).select_from(table)
-    ).cte()
-    return select(duplicate_flag_cte).where(duplicate_flag_cte.c[DUPLICATE_LABEL]).cte()
-
-
-def _sort_and_filter(query, order_by, filter):
-    if order_by is not None:
-        query = apply_sort(query, order_by)
-    if filter is not None:
-        query = apply_db_function_spec_as_filter(query, filter)
-    return query
-
-
-def get_query(
-    table,
-    limit,
-    offset,
-    order_by,
-    engine,
-    filter=None,
-    columns_to_select=None,
-    group_by=None,
-    search=[],
-    duplicate_only=None,
-):
-    if duplicate_only:
-        select_target = _get_duplicate_only_cte(table, duplicate_only)
-    else:
-        select_target = table
-
-    if isinstance(group_by, group.GroupBy):
-        selectable = group.get_group_augmented_records_query(select_target, group_by)
-    else:
-        selectable = select(select_target)
-
-    selectable = _sort_and_filter(selectable, order_by, filter)
-    if search:
-        selectable = selectable.cte()
-        search_params = {search_obj['column']: search_obj['literal'] for search_obj in search}
-        selectable = relevance.get_rank_and_filter_rows_query(selectable, search_params, engine, limit)
-
-    if columns_to_select:
-        selectable = selectable.cte()
-        selectable = select(*columns_to_select).select_from(selectable)
-
-    selectable = selectable.limit(limit).offset(offset)
-    return selectable
->>>>>>> 76096fd5
 
 
 def get_record(table, engine, id_value):
@@ -138,7 +79,7 @@
         group_by=group_by,
         search=search,
         duplicate_only=duplicate_only,
-        engine=engine
+        engine=engine,
     )
     return execute_pg_query(engine, relation)
 
@@ -148,13 +89,14 @@
     columns_to_select = [func.count().label(col_name)]
     relation = apply_transformations_deprecated(
         table=table,
+        engine=engine,
         limit=None,
         offset=None,
         # TODO does it make sense to order, when we're only interested in row count?
         order_by=None,
         filter=filter,
-<<<<<<< HEAD
         columns_to_select=columns_to_select,
+        search=search,
     )
     return execute_pg_query(engine, relation)[0][col_name]
 
@@ -162,6 +104,7 @@
 # NOTE deprecated; this will be replaced with apply_transformations
 def apply_transformations_deprecated(
     table,
+    engine,
     limit=None,
     offset=None,
     order_by=None,
@@ -170,6 +113,7 @@
     group_by=None,
     duplicate_only=None,
     aggregate=None,
+    search=[],
 ):
     # TODO rename the actual method parameter
     relation = table
@@ -184,6 +128,8 @@
         relation = _sort(relation, order_by)
     if filter:
         relation = _filter(relation, filter)
+    if search:
+        relation = _search(relation, search, limit, engine)
     if columns_to_select:
         relation = _select_subset_of_columns(
             relation,
@@ -257,6 +203,12 @@
     executable = _to_executable(relation)
     executable = executable.offset(offset)
     return _to_non_executable(executable)
+
+
+def _search(relation, search, engine, limit):
+    search_params = {search_obj['column']: search_obj['literal'] for search_obj in search}
+    relation = relevance.get_rank_and_filter_rows_query(relation, search_params, engine, limit)
+    return relation
 
 
 # TODO do aggregation
@@ -334,11 +286,6 @@
     executable = (
         select(duplicate_flag_cte)
         .where(duplicate_flag_cte.c[DUPLICATE_LABEL])
-=======
-        search=search,
-        columns_to_select=columns_to_select,
-        engine=engine
->>>>>>> 76096fd5
     )
     return _to_non_executable(executable)
 
