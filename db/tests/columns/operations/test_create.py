import pytest
from sqlalchemy import INTEGER, Column, Table, MetaData, NUMERIC, UniqueConstraint

from db.columns.operations.create import create_column, duplicate_column, gen_col_name
from db.columns.operations.select import get_column_attnum_from_name, get_column_default
from db.tables.operations.select import get_oid_from_table, reflect_table_from_oid
from db.constraints.operations.select import get_column_constraints
from db.tests.columns.utils import create_test_table
from db.tests.types import fixtures
<<<<<<< HEAD
from db.types.base import get_available_known_db_types, known_db_types, get_db_type_enum_from_class, PostgresType
=======
from db.types.operations.cast import get_supported_alter_column_db_types
from db.constants import COLUMN_NAME_TEMPLATE
>>>>>>> 950724ce


engine_with_types = fixtures.engine_with_types
temporary_testing_schema = fixtures.temporary_testing_schema
engine_email_type = fixtures.engine_email_type


duplicate_column_options = [
    (True, True),
    (True, False),
    (False, True),
    (False, False),
]


def _check_duplicate_data(table_oid, engine, copy_data):
    table = reflect_table_from_oid(table_oid, engine)

    with engine.begin() as conn:
        rows = conn.execute(table.select()).fetchall()
    if copy_data:
        assert all([row[0] == row[-1] for row in rows])
    else:
        assert all([row[-1] is None for row in rows])


def _check_duplicate_unique_constraint(
    table_oid, col_attnum, con_attnums, engine, copy_constraints
):
    constraints_ = get_column_constraints(col_attnum, table_oid, engine)
    if copy_constraints:
        assert len(constraints_) == 1
        constraint = constraints_[0]
        assert constraint.contype == "u"
        assert set(constraint.conkey) == set(con_attnums)
    else:
        assert len(constraints_) == 0


def test_type_list_completeness(engine_email_type):
    """
    Ensure that unavailable types are unavailable for a good reason.
    """
    engine, schema = engine_email_type
    actual_supported_db_types = get_available_known_db_types(engine)
    unavailable_types = set.difference(set(known_db_types), set(actual_supported_db_types))
    for db_type in unavailable_types:
        assert (
            db_type.is_inconsistent
            or db_type.is_optional
            or db_type.is_sa_only
        )


@pytest.mark.parametrize("target_type", known_db_types)
def test_create_column(engine_email_type, target_type):
    """
    One of the things this test checks is for every type in known_db_types, once that type is
    applied to a column, and the column is reflected, that the reflected type is the same one that
    was applied.
    """
    if target_type.is_application_supported and target_type.is_reflection_supported and not target_type.is_optional:
        engine, schema = engine_email_type
        table_name = "atableone"
        initial_column_name = "original_column"
        new_column_name = "added_column"
        table = Table(
            table_name,
            MetaData(bind=engine, schema=schema),
            Column(initial_column_name, INTEGER),
        )
        table.create()
        table_oid = get_oid_from_table(table_name, schema, engine)
        target_type_id = target_type.id
        column_data = {"name": new_column_name, "type": target_type_id}
        created_col = create_column(engine, table_oid, column_data)
        altered_table = reflect_table_from_oid(table_oid, engine)
        assert len(altered_table.columns) == 2
        assert created_col.name == new_column_name
        reflected_type = get_db_type_enum_from_class(created_col.type.__class__, engine)
        assert reflected_type == target_type


@pytest.mark.parametrize("target_type", [PostgresType.NUMERIC])
def test_create_column_options(engine_email_type, target_type):
    engine, schema = engine_email_type
    table_name = "atableone"
    initial_column_name = "original_column"
    new_column_name = "added_column"
    table = Table(
        table_name,
        MetaData(bind=engine, schema=schema),
        Column(initial_column_name, INTEGER),
    )
    table.create()
    table_oid = get_oid_from_table(table_name, schema, engine)
    column_data = {
        "name": new_column_name,
        "type": target_type.id,
        "type_options": {"precision": 5, "scale": 3},
    }
    created_col = create_column(engine, table_oid, column_data)
    altered_table = reflect_table_from_oid(table_oid, engine)
    assert len(altered_table.columns) == 2
    assert created_col.name == new_column_name
    assert created_col.db_type == PostgresType.NUMERIC
    assert created_col.type_options == {"precision": 5, "scale": 3}


@pytest.mark.parametrize("target_type", [PostgresType.CHARACTER, PostgresType.CHARACTER_VARYING])
def test_create_column_length_options(engine_email_type, target_type):
    engine, schema = engine_email_type
    table_name = "atableone"
    initial_column_name = "original_column"
    new_column_name = "added_column"
    table = Table(
        table_name,
        MetaData(bind=engine, schema=schema),
        Column(initial_column_name, INTEGER),
    )
    table.create()
    table_oid = get_oid_from_table(table_name, schema, engine)
    column_data = {
        "name": new_column_name,
        "type": target_type.id,
        "type_options": {"length": 5},
    }
    created_col = create_column(engine, table_oid, column_data)
    altered_table = reflect_table_from_oid(table_oid, engine)
    assert len(altered_table.columns) == 2
    assert created_col.name == new_column_name
    assert created_col.db_type == target_type
    assert created_col.type_options == {"length": 5}


@pytest.mark.parametrize(
    "type_options",
    [{"fields": "year"}, {"precision": 3}, {"precision": 3, "fields": "second"}]
)
def test_create_column_interval_options(engine_email_type, type_options):
    engine, schema = engine_email_type
    table_name = "atableone"
    initial_column_name = "original_column"
    new_column_name = "added_column"
    table = Table(
        table_name,
        MetaData(bind=engine, schema=schema),
        Column(initial_column_name, INTEGER),
    )
    table.create()
    table_oid = get_oid_from_table(table_name, schema, engine)
    column_data = {
        "name": new_column_name,
        "type": PostgresType.INTERVAL.id,
        "type_options": type_options,
    }
    created_col = create_column(engine, table_oid, column_data)
    altered_table = reflect_table_from_oid(table_oid, engine)
    assert len(altered_table.columns) == 2
    assert created_col.name == new_column_name
    assert created_col.db_type == PostgresType.INTERVAL
    assert created_col.type_options == type_options


def test_create_column_bad_options(engine_with_schema):
    engine, schema = engine_with_schema
    table_name = "atableone"
    target_type = PostgresType.BOOLEAN
    initial_column_name = "original_column"
    new_column_name = "added_column"
    table = Table(
        table_name,
        MetaData(bind=engine, schema=schema),
        Column(initial_column_name, INTEGER),
    )
    table.create()
    table_oid = get_oid_from_table(table_name, schema, engine)
    column_data = {
        "name": new_column_name,
        "type": target_type.id,
        "type_options": {"precision": 5, "scale": 3},
    }
    with pytest.raises(TypeError):
        create_column(engine, table_oid, column_data)


def test_duplicate_column_name(engine_with_schema):
    engine, schema = engine_with_schema
    table_name = "atable"
    filler_column_name = "Filler"
    new_col_name = "duplicated_column"
    table = Table(
        table_name,
        MetaData(bind=engine, schema=schema),
        Column(filler_column_name, NUMERIC)
    )
    table.create()
    table_oid = get_oid_from_table(table_name, schema, engine)
    col_attnum = get_column_attnum_from_name(table_oid, filler_column_name, engine)
    duplicate_column(table_oid, col_attnum, engine, new_col_name)
    table = reflect_table_from_oid(table_oid, engine)
    assert new_col_name in table.c


@pytest.mark.parametrize('copy_data,copy_constraints', duplicate_column_options)
def test_duplicate_column_single_unique(engine_with_schema, copy_data, copy_constraints):
    engine, schema = engine_with_schema
    table_name = "atable"
    target_column_name = "columtoduplicate"
    new_col_name = "duplicated_column"
    cols = [Column(target_column_name, NUMERIC, unique=True)]
    insert_data = [(1,), (2,), (3,)]
    create_test_table(table_name, cols, insert_data, schema, engine)

    table_oid = get_oid_from_table(table_name, schema, engine)
    target_col_attnum = get_column_attnum_from_name(table_oid, target_column_name, engine)
    duplicate_column(
        table_oid, target_col_attnum, engine, new_col_name, copy_data, copy_constraints
    )

    col_attnum = get_column_attnum_from_name(table_oid, new_col_name, engine)
    _check_duplicate_data(table_oid, engine, copy_data)
    _check_duplicate_unique_constraint(
        table_oid, col_attnum, [col_attnum], engine, copy_constraints
    )


@pytest.mark.parametrize('copy_data,copy_constraints', duplicate_column_options)
def test_duplicate_column_multi_unique(engine_with_schema, copy_data, copy_constraints):
    engine, schema = engine_with_schema
    table_name = "atable"
    target_column_name = "columtoduplicate"
    new_col_name = "duplicated_column"
    filler_col_name = "Filler"
    cols = [
        Column(target_column_name, NUMERIC),
        Column(filler_col_name, NUMERIC),
        UniqueConstraint(target_column_name, filler_col_name)
    ]
    insert_data = [(1, 2), (2, 3), (3, 4)]
    create_test_table(table_name, cols, insert_data, schema, engine)

    table_oid = get_oid_from_table(table_name, schema, engine)
    target_col_attnum = get_column_attnum_from_name(table_oid, target_column_name, engine)
    duplicate_column(
        table_oid, target_col_attnum, engine, new_col_name, copy_data, copy_constraints
    )

    new_col_attnum = get_column_attnum_from_name(table_oid, new_col_name, engine)
    filler_col_attnum = get_column_attnum_from_name(table_oid, filler_col_name, engine)
    _check_duplicate_data(table_oid, engine, copy_data)
    _check_duplicate_unique_constraint(
        table_oid, new_col_attnum, [filler_col_attnum, new_col_attnum], engine, copy_constraints
    )


@pytest.mark.parametrize('copy_data,copy_constraints', duplicate_column_options)
@pytest.mark.parametrize('nullable', [True, False])
def test_duplicate_column_nullable(
    engine_with_schema, nullable, copy_data, copy_constraints
):
    engine, schema = engine_with_schema
    table_name = "atable"
    target_column_name = "columtoduplicate"
    new_col_name = "duplicated_column"
    cols = [Column(target_column_name, NUMERIC, nullable=nullable)]
    insert_data = [(1,), (2,), (3,)]
    create_test_table(table_name, cols, insert_data, schema, engine)

    table_oid = get_oid_from_table(table_name, schema, engine)
    target_col_attnum = get_column_attnum_from_name(table_oid, target_column_name, engine)
    col = duplicate_column(
        table_oid, target_col_attnum, engine, new_col_name, copy_data, copy_constraints
    )

    _check_duplicate_data(table_oid, engine, copy_data)
    # Nullability constriant is only copied when data is
    # Otherwise, it defaults to True
    if copy_constraints and copy_data:
        assert col.nullable == nullable
    else:
        assert col.nullable is True


def test_duplicate_non_unique_constraint(engine_with_schema):
    engine, schema = engine_with_schema
    table_name = "atable"
    target_column_name = "columtoduplicate"
    new_col_name = "duplicated_column"
    insert_data = [(1,), (2,), (3,)]
    table = Table(
        table_name,
        MetaData(bind=engine, schema=schema),
        Column(target_column_name, NUMERIC, primary_key=True),
    )
    table.create()
    with engine.begin() as conn:
        for data in insert_data:
            conn.execute(table.insert().values(data))

    table_oid = get_oid_from_table(table_name, schema, engine)
    col_attnum = get_column_attnum_from_name(table_oid, target_column_name, engine)
    col = duplicate_column(table_oid, col_attnum, engine, new_col_name)

    _check_duplicate_data(table_oid, engine, True)
    assert col.primary_key is False


@pytest.mark.parametrize('copy_data,copy_constraints', duplicate_column_options)
def test_duplicate_column_default(engine_with_schema, copy_data, copy_constraints):
    engine, schema = engine_with_schema
    table_name = "atable"
    target_column_name = "columtoduplicate"
    new_col_name = "duplicated_column"
    expt_default = 1
    cols = [Column(target_column_name, NUMERIC, server_default=str(expt_default))]
    create_test_table(table_name, cols, [], schema, engine)

    table_oid = get_oid_from_table(table_name, schema, engine)
    target_col_attnum = get_column_attnum_from_name(table_oid, target_column_name, engine)
    duplicate_column(
        table_oid, target_col_attnum, engine, new_col_name, copy_data, copy_constraints
    )

    column_attnum = get_column_attnum_from_name(table_oid, new_col_name, engine)
    default = get_column_default(table_oid, column_attnum, engine)
    if copy_data:
        assert default == expt_default
    else:
        assert default is None


def test_create_column_accepts_column_data_without_name_attribute(engine_email_type):
    engine, schema = engine_email_type
    table_name = "atableone"
    initial_column_name = f"{COLUMN_NAME_TEMPLATE}0"
    expected_column_name = f"{COLUMN_NAME_TEMPLATE}1"
    table = Table(
        table_name,
        MetaData(bind=engine, schema=schema),
        Column(initial_column_name, Integer),
    )
    table.create()
    table_oid = get_oid_from_table(table_name, schema, engine)
    column_data = {"type": "BOOLEAN"}
    created_col = create_column(engine, table_oid, column_data)
    altered_table = reflect_table_from_oid(table_oid, engine)
    assert len(altered_table.columns) == 2
    assert created_col.name == expected_column_name


def test_create_column_accepts_column_data_with_name_as_empty_string(engine_email_type):
    engine, schema = engine_email_type
    table_name = "atableone"
    initial_column_name = f"{COLUMN_NAME_TEMPLATE}0"
    expected_column_name = f"{COLUMN_NAME_TEMPLATE}1"
    table = Table(
        table_name,
        MetaData(bind=engine, schema=schema),
        Column(initial_column_name, Integer),
    )
    table.create()
    table_oid = get_oid_from_table(table_name, schema, engine)
    column_data = {"name": "", "type": "BOOLEAN"}
    created_col = create_column(engine, table_oid, column_data)
    altered_table = reflect_table_from_oid(table_oid, engine)
    assert len(altered_table.columns) == 2
    assert created_col.name == expected_column_name


def test_generate_column_name(engine_email_type):
    engine, schema = engine_email_type
    name_set = {
        'Center',
        'Status',
        'Case Number',
        'Patent Number',
        'Application SN',
        'Title',
        'Patent Expiration Date',
        ''
    }
    table_name = "atableone"
    initial_column_name = "id"
    table = Table(
        table_name,
        MetaData(bind=engine, schema=schema),
        Column(initial_column_name, Integer),
    )
    table.create()
    table_oid = get_oid_from_table(table_name, schema, engine)
    for name in name_set:
        column_data = {"name": name, "type": "BOOLEAN"}
        create_column(engine, table_oid, column_data)
    altered_table = reflect_table_from_oid(table_oid, engine)
    n = len(name_set) + 1
    # Expected column name should be 'Column n'
    # where n is length of number of columns already in the table
    expected_column_name = f"{COLUMN_NAME_TEMPLATE}{n}"
    generated_column_name = gen_col_name(altered_table)
    assert len(altered_table.columns) == n
    assert generated_column_name == expected_column_name<|MERGE_RESOLUTION|>--- conflicted
+++ resolved
@@ -7,12 +7,8 @@
 from db.constraints.operations.select import get_column_constraints
 from db.tests.columns.utils import create_test_table
 from db.tests.types import fixtures
-<<<<<<< HEAD
 from db.types.base import get_available_known_db_types, known_db_types, get_db_type_enum_from_class, PostgresType
-=======
-from db.types.operations.cast import get_supported_alter_column_db_types
 from db.constants import COLUMN_NAME_TEMPLATE
->>>>>>> 950724ce
 
 
 engine_with_types = fixtures.engine_with_types
@@ -353,7 +349,7 @@
     table = Table(
         table_name,
         MetaData(bind=engine, schema=schema),
-        Column(initial_column_name, Integer),
+        Column(initial_column_name, INTEGER),
     )
     table.create()
     table_oid = get_oid_from_table(table_name, schema, engine)
@@ -372,7 +368,7 @@
     table = Table(
         table_name,
         MetaData(bind=engine, schema=schema),
-        Column(initial_column_name, Integer),
+        Column(initial_column_name, INTEGER),
     )
     table.create()
     table_oid = get_oid_from_table(table_name, schema, engine)
@@ -400,7 +396,7 @@
     table = Table(
         table_name,
         MetaData(bind=engine, schema=schema),
-        Column(initial_column_name, Integer),
+        Column(initial_column_name, INTEGER),
     )
     table.create()
     table_oid = get_oid_from_table(table_name, schema, engine)
