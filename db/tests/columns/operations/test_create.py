import pytest
from sqlalchemy import INTEGER, Column, Table, MetaData, NUMERIC, UniqueConstraint

from db.columns.operations.create import create_column, duplicate_column, gen_col_name
from db.columns.operations.select import get_column_attnum_from_name, get_column_default
from db.tables.operations.select import get_oid_from_table, reflect_table_from_oid
from db.constraints.operations.select import get_column_constraints
from db.tests.columns.utils import create_test_table
from db.types.base import get_available_known_db_types, known_db_types, get_db_type_enum_from_class, PostgresType
from db.constants import COLUMN_NAME_TEMPLATE


duplicate_column_options = [
    (True, True),
    (True, False),
    (False, True),
    (False, False),
]


def _check_duplicate_data(table_oid, engine, copy_data):
    table = reflect_table_from_oid(table_oid, engine)

    with engine.begin() as conn:
        rows = conn.execute(table.select()).fetchall()
    if copy_data:
        assert all([row[0] == row[-1] for row in rows])
    else:
        assert all([row[-1] is None for row in rows])


def _check_duplicate_unique_constraint(
    table_oid, col_attnum, con_attnums, engine, copy_constraints
):
    constraints_ = get_column_constraints(col_attnum, table_oid, engine)
    if copy_constraints:
        assert len(constraints_) == 1
        constraint = constraints_[0]
        assert constraint.contype == "u"
        assert set(constraint.conkey) == set(con_attnums)
    else:
        assert len(constraints_) == 0


<<<<<<< HEAD
def test_type_list_completeness(engine_with_schema):
=======
type_set = {
    'BIGINT',
    'BOOLEAN',
    'CHAR',
    'DATE',
    'DECIMAL',
    'DOUBLE PRECISION',
    'FLOAT',
    'INTEGER',
    'INTERVAL',
    'MATHESAR_TYPES.EMAIL',
    'MATHESAR_TYPES.MATHESAR_MONEY',
    'MATHESAR_TYPES.MULTICURRENCY_MONEY',
    'MATHESAR_TYPES.URI',
    'MONEY',
    'NUMERIC',
    'REAL',
    'SMALLINT',
    'TEXT',
    'TIME WITH TIME ZONE',
    'TIME WITHOUT TIME ZONE',
    'TIMESTAMP WITH TIME ZONE',
    'TIMESTAMP WITHOUT TIME ZONE',
    'VARCHAR',
    '"char"',
}


def test_type_list_completeness(engine_with_types):
>>>>>>> a8bad826
    """
    Ensure that unavailable types are unavailable for a good reason.
    """
    engine, schema = engine_with_schema
    actual_supported_db_types = get_available_known_db_types(engine)
    unavailable_types = set.difference(set(known_db_types), set(actual_supported_db_types))
    for db_type in unavailable_types:
        assert (
            db_type.is_inconsistent
            or db_type.is_optional
            or db_type.is_sa_only
        )


@pytest.mark.parametrize("target_type", sorted(known_db_types))
def test_create_column(engine_with_schema, target_type):
    """
    One of the things this test checks is for every type in known_db_types, once that type is
    applied to a column, and the column is reflected, that the reflected type is the same one that
    was applied.
    """
    if target_type.is_application_supported and target_type.is_reflection_supported and not target_type.is_optional:
        engine, schema = engine_with_schema
        table_name = "atableone"
        initial_column_name = "original_column"
        new_column_name = "added_column"
        table = Table(
            table_name,
            MetaData(bind=engine, schema=schema),
            Column(initial_column_name, INTEGER),
        )
        table.create()
        table_oid = get_oid_from_table(table_name, schema, engine)
        target_type_id = target_type.id
        column_data = {"name": new_column_name, "type": target_type_id}
        created_col = create_column(engine, table_oid, column_data)
        altered_table = reflect_table_from_oid(table_oid, engine)
        assert len(altered_table.columns) == 2
        assert created_col.name == new_column_name
        reflected_type = get_db_type_enum_from_class(created_col.type.__class__, engine)
        assert reflected_type == target_type


@pytest.mark.parametrize("target_type", [PostgresType.NUMERIC])
def test_create_column_options(engine_with_schema, target_type):
    engine, schema = engine_with_schema
    table_name = "atableone"
    initial_column_name = "original_column"
    new_column_name = "added_column"
    table = Table(
        table_name,
        MetaData(bind=engine, schema=schema),
        Column(initial_column_name, INTEGER),
    )
    table.create()
    table_oid = get_oid_from_table(table_name, schema, engine)
    column_data = {
        "name": new_column_name,
        "type": target_type.id,
        "type_options": {"precision": 5, "scale": 3},
    }
    created_col = create_column(engine, table_oid, column_data)
    altered_table = reflect_table_from_oid(table_oid, engine)
    assert len(altered_table.columns) == 2
    assert created_col.name == new_column_name
    assert created_col.db_type == PostgresType.NUMERIC
    assert created_col.type_options == {"precision": 5, "scale": 3}


@pytest.mark.parametrize("target_type", [PostgresType.CHARACTER, PostgresType.CHARACTER_VARYING])
def test_create_column_length_options(engine_with_schema, target_type):
    engine, schema = engine_with_schema
    table_name = "atableone"
    initial_column_name = "original_column"
    new_column_name = "added_column"
    table = Table(
        table_name,
        MetaData(bind=engine, schema=schema),
        Column(initial_column_name, INTEGER),
    )
    table.create()
    table_oid = get_oid_from_table(table_name, schema, engine)
    column_data = {
        "name": new_column_name,
        "type": target_type.id,
        "type_options": {"length": 5},
    }
    created_col = create_column(engine, table_oid, column_data)
    altered_table = reflect_table_from_oid(table_oid, engine)
    assert len(altered_table.columns) == 2
    assert created_col.name == new_column_name
    assert created_col.db_type == target_type
    assert created_col.type_options == {"length": 5}


@pytest.mark.parametrize(
    "type_options",
    [{"fields": "year"}, {"precision": 3}, {"precision": 3, "fields": "second"}]
)
def test_create_column_interval_options(engine_with_schema, type_options):
    engine, schema = engine_with_schema
    table_name = "atableone"
    initial_column_name = "original_column"
    new_column_name = "added_column"
    table = Table(
        table_name,
        MetaData(bind=engine, schema=schema),
        Column(initial_column_name, INTEGER),
    )
    table.create()
    table_oid = get_oid_from_table(table_name, schema, engine)
    column_data = {
        "name": new_column_name,
        "type": PostgresType.INTERVAL.id,
        "type_options": type_options,
    }
    created_col = create_column(engine, table_oid, column_data)
    altered_table = reflect_table_from_oid(table_oid, engine)
    assert len(altered_table.columns) == 2
    assert created_col.name == new_column_name
    assert created_col.db_type == PostgresType.INTERVAL
    assert created_col.type_options == type_options


def test_create_column_bad_options(engine_with_schema_without_updated_ischema_names):
    engine, schema = engine_with_schema_without_updated_ischema_names
    table_name = "atableone"
    target_type = PostgresType.BOOLEAN
    initial_column_name = "original_column"
    new_column_name = "added_column"
    table = Table(
        table_name,
        MetaData(bind=engine, schema=schema),
        Column(initial_column_name, INTEGER),
    )
    table.create()
    table_oid = get_oid_from_table(table_name, schema, engine)
    column_data = {
        "name": new_column_name,
        "type": target_type.id,
        "type_options": {"precision": 5, "scale": 3},
    }
    with pytest.raises(TypeError):
        create_column(engine, table_oid, column_data)


def test_duplicate_column_name(engine_with_schema_without_updated_ischema_names):
    engine, schema = engine_with_schema_without_updated_ischema_names
    table_name = "atable"
    filler_column_name = "Filler"
    new_col_name = "duplicated_column"
    table = Table(
        table_name,
        MetaData(bind=engine, schema=schema),
        Column(filler_column_name, NUMERIC)
    )
    table.create()
    table_oid = get_oid_from_table(table_name, schema, engine)
    col_attnum = get_column_attnum_from_name(table_oid, filler_column_name, engine)
    duplicate_column(table_oid, col_attnum, engine, new_col_name)
    table = reflect_table_from_oid(table_oid, engine)
    assert new_col_name in table.c


@pytest.mark.parametrize('copy_data,copy_constraints', duplicate_column_options)
def test_duplicate_column_single_unique(engine_with_schema_without_updated_ischema_names, copy_data, copy_constraints):
    engine, schema = engine_with_schema_without_updated_ischema_names
    table_name = "atable"
    target_column_name = "columtoduplicate"
    new_col_name = "duplicated_column"
    cols = [Column(target_column_name, NUMERIC, unique=True)]
    insert_data = [(1,), (2,), (3,)]
    create_test_table(table_name, cols, insert_data, schema, engine)

    table_oid = get_oid_from_table(table_name, schema, engine)
    target_col_attnum = get_column_attnum_from_name(table_oid, target_column_name, engine)
    duplicate_column(
        table_oid, target_col_attnum, engine, new_col_name, copy_data, copy_constraints
    )

    col_attnum = get_column_attnum_from_name(table_oid, new_col_name, engine)
    _check_duplicate_data(table_oid, engine, copy_data)
    _check_duplicate_unique_constraint(
        table_oid, col_attnum, [col_attnum], engine, copy_constraints
    )


@pytest.mark.parametrize('copy_data,copy_constraints', duplicate_column_options)
def test_duplicate_column_multi_unique(engine_with_schema_without_updated_ischema_names, copy_data, copy_constraints):
    engine, schema = engine_with_schema_without_updated_ischema_names
    table_name = "atable"
    target_column_name = "columtoduplicate"
    new_col_name = "duplicated_column"
    filler_col_name = "Filler"
    cols = [
        Column(target_column_name, NUMERIC),
        Column(filler_col_name, NUMERIC),
        UniqueConstraint(target_column_name, filler_col_name)
    ]
    insert_data = [(1, 2), (2, 3), (3, 4)]
    create_test_table(table_name, cols, insert_data, schema, engine)

    table_oid = get_oid_from_table(table_name, schema, engine)
    target_col_attnum = get_column_attnum_from_name(table_oid, target_column_name, engine)
    duplicate_column(
        table_oid, target_col_attnum, engine, new_col_name, copy_data, copy_constraints
    )

    new_col_attnum = get_column_attnum_from_name(table_oid, new_col_name, engine)
    filler_col_attnum = get_column_attnum_from_name(table_oid, filler_col_name, engine)
    _check_duplicate_data(table_oid, engine, copy_data)
    _check_duplicate_unique_constraint(
        table_oid, new_col_attnum, [filler_col_attnum, new_col_attnum], engine, copy_constraints
    )


@pytest.mark.parametrize('copy_data,copy_constraints', duplicate_column_options)
@pytest.mark.parametrize('nullable', [True, False])
def test_duplicate_column_nullable(
    engine_with_schema_without_updated_ischema_names, nullable, copy_data, copy_constraints
):
    engine, schema = engine_with_schema_without_updated_ischema_names
    table_name = "atable"
    target_column_name = "columtoduplicate"
    new_col_name = "duplicated_column"
    cols = [Column(target_column_name, NUMERIC, nullable=nullable)]
    insert_data = [(1,), (2,), (3,)]
    create_test_table(table_name, cols, insert_data, schema, engine)

    table_oid = get_oid_from_table(table_name, schema, engine)
    target_col_attnum = get_column_attnum_from_name(table_oid, target_column_name, engine)
    col = duplicate_column(
        table_oid, target_col_attnum, engine, new_col_name, copy_data, copy_constraints
    )

    _check_duplicate_data(table_oid, engine, copy_data)
    # Nullability constriant is only copied when data is
    # Otherwise, it defaults to True
    if copy_constraints and copy_data:
        assert col.nullable == nullable
    else:
        assert col.nullable is True


def test_duplicate_non_unique_constraint(engine_with_schema_without_updated_ischema_names):
    engine, schema = engine_with_schema_without_updated_ischema_names
    table_name = "atable"
    target_column_name = "columtoduplicate"
    new_col_name = "duplicated_column"
    insert_data = [(1,), (2,), (3,)]
    table = Table(
        table_name,
        MetaData(bind=engine, schema=schema),
        Column(target_column_name, NUMERIC, primary_key=True),
    )
    table.create()
    with engine.begin() as conn:
        for data in insert_data:
            conn.execute(table.insert().values(data))

    table_oid = get_oid_from_table(table_name, schema, engine)
    col_attnum = get_column_attnum_from_name(table_oid, target_column_name, engine)
    col = duplicate_column(table_oid, col_attnum, engine, new_col_name)

    _check_duplicate_data(table_oid, engine, True)
    assert col.primary_key is False


@pytest.mark.parametrize('copy_data,copy_constraints', duplicate_column_options)
def test_duplicate_column_default(engine_with_schema_without_updated_ischema_names, copy_data, copy_constraints):
    engine, schema = engine_with_schema_without_updated_ischema_names
    table_name = "atable"
    target_column_name = "columtoduplicate"
    new_col_name = "duplicated_column"
    expt_default = 1
    cols = [Column(target_column_name, NUMERIC, server_default=str(expt_default))]
    create_test_table(table_name, cols, [], schema, engine)

    table_oid = get_oid_from_table(table_name, schema, engine)
    target_col_attnum = get_column_attnum_from_name(table_oid, target_column_name, engine)
    duplicate_column(
        table_oid, target_col_attnum, engine, new_col_name, copy_data, copy_constraints
    )

    column_attnum = get_column_attnum_from_name(table_oid, new_col_name, engine)
    default = get_column_default(table_oid, column_attnum, engine)
    if copy_data:
        assert default == expt_default
    else:
        assert default is None


def test_create_column_accepts_column_data_without_name_attribute(engine_with_schema):
    engine, schema = engine_with_schema
    table_name = "atableone"
    initial_column_name = f"{COLUMN_NAME_TEMPLATE}0"
    expected_column_name = f"{COLUMN_NAME_TEMPLATE}1"
    table = Table(
        table_name,
        MetaData(bind=engine, schema=schema),
        Column(initial_column_name, INTEGER),
    )
    table.create()
    table_oid = get_oid_from_table(table_name, schema, engine)
    column_data = {"type": "BOOLEAN"}
    created_col = create_column(engine, table_oid, column_data)
    altered_table = reflect_table_from_oid(table_oid, engine)
    assert len(altered_table.columns) == 2
    assert created_col.name == expected_column_name


def test_create_column_accepts_column_data_with_name_as_empty_string(engine_with_schema):
    engine, schema = engine_with_schema
    table_name = "atableone"
    initial_column_name = f"{COLUMN_NAME_TEMPLATE}0"
    expected_column_name = f"{COLUMN_NAME_TEMPLATE}1"
    table = Table(
        table_name,
        MetaData(bind=engine, schema=schema),
        Column(initial_column_name, INTEGER),
    )
    table.create()
    table_oid = get_oid_from_table(table_name, schema, engine)
    column_data = {"name": "", "type": "BOOLEAN"}
    created_col = create_column(engine, table_oid, column_data)
    altered_table = reflect_table_from_oid(table_oid, engine)
    assert len(altered_table.columns) == 2
    assert created_col.name == expected_column_name


def test_generate_column_name(engine_with_schema):
    engine, schema = engine_with_schema
    name_set = {
        'Center',
        'Status',
        'Case Number',
        'Patent Number',
        'Application SN',
        'Title',
        'Patent Expiration Date',
        ''
    }
    table_name = "atableone"
    initial_column_name = "id"
    table = Table(
        table_name,
        MetaData(bind=engine, schema=schema),
        Column(initial_column_name, INTEGER),
    )
    table.create()
    table_oid = get_oid_from_table(table_name, schema, engine)
    for name in name_set:
        column_data = {"name": name, "type": "BOOLEAN"}
        create_column(engine, table_oid, column_data)
    altered_table = reflect_table_from_oid(table_oid, engine)
    n = len(name_set) + 1
    # Expected column name should be 'Column n'
    # where n is length of number of columns already in the table
    expected_column_name = f"{COLUMN_NAME_TEMPLATE}{n}"
    generated_column_name = gen_col_name(altered_table)
    assert len(altered_table.columns) == n
    assert generated_column_name == expected_column_name<|MERGE_RESOLUTION|>--- conflicted
+++ resolved
@@ -42,43 +42,10 @@
         assert len(constraints_) == 0
 
 
-<<<<<<< HEAD
-def test_type_list_completeness(engine_with_schema):
-=======
-type_set = {
-    'BIGINT',
-    'BOOLEAN',
-    'CHAR',
-    'DATE',
-    'DECIMAL',
-    'DOUBLE PRECISION',
-    'FLOAT',
-    'INTEGER',
-    'INTERVAL',
-    'MATHESAR_TYPES.EMAIL',
-    'MATHESAR_TYPES.MATHESAR_MONEY',
-    'MATHESAR_TYPES.MULTICURRENCY_MONEY',
-    'MATHESAR_TYPES.URI',
-    'MONEY',
-    'NUMERIC',
-    'REAL',
-    'SMALLINT',
-    'TEXT',
-    'TIME WITH TIME ZONE',
-    'TIME WITHOUT TIME ZONE',
-    'TIMESTAMP WITH TIME ZONE',
-    'TIMESTAMP WITHOUT TIME ZONE',
-    'VARCHAR',
-    '"char"',
-}
-
-
-def test_type_list_completeness(engine_with_types):
->>>>>>> a8bad826
+def test_type_list_completeness(engine):
     """
     Ensure that unavailable types are unavailable for a good reason.
     """
-    engine, schema = engine_with_schema
     actual_supported_db_types = get_available_known_db_types(engine)
     unavailable_types = set.difference(set(known_db_types), set(actual_supported_db_types))
     for db_type in unavailable_types:
