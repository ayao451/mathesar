--- conflicted
+++ resolved
@@ -2,14 +2,9 @@
 
 import pytest
 from sqlalchemy import (
-<<<<<<< HEAD
-    Integer, ForeignKey, VARCHAR, CHAR, NUMERIC
-)
-=======
-    CHAR, ForeignKey, Integer, Numeric, String, VARCHAR, ARRAY, JSON
+    INTEGER, ForeignKey, VARCHAR, CHAR, NUMERIC, ARRAY, JSON
 )
 from sqlalchemy.sql.sqltypes import NullType
->>>>>>> adbc2df8
 
 from db.columns.base import MathesarColumn
 from db.columns.defaults import DEFAULT_COLUMNS
@@ -128,7 +123,7 @@
 def test_MC_is_default_when_false_for_type():
     for default_col in DEFAULT_COLUMNS:
         dc_definition = DEFAULT_COLUMNS[default_col]
-        changed_type = Integer if dc_definition["sa_type"] == VARCHAR else VARCHAR
+        changed_type = INTEGER if dc_definition["sa_type"] == VARCHAR else VARCHAR
         col = MathesarColumn(
             default_col,
             changed_type,
@@ -195,7 +190,7 @@
 
 
 def test_MC_plain_type_array_type(engine):
-    mc = MathesarColumn('testable_col', ARRAY(Integer))
+    mc = MathesarColumn('testable_col', ARRAY(INTEGER))
     mc.add_engine(engine)
     assert mc.plain_type is None
 
