--- conflicted
+++ resolved
@@ -8,14 +8,9 @@
     Integer: {"start": "0", "set": "5", "expt": 5},
     String: {"start": "default", "set": "test", "expt": "test"},
     Boolean: {"start": "false", "set": "true", "expt": True},
-<<<<<<< HEAD
-    Date: {"start": "2019-01-01", "set": "2020-01-01", "expt": date(2020, 1, 1)},
     CHAR: {"start": "a", "set": "b", "expt": "b"},
     interval.Interval: {"start": "P1Y1M1DT1H1M1.1S", "set": "P1Y1M1DT2H1M1.2S", "expt": "P1Y1M1DT2H1M1.2S"}
 
-=======
-    CHAR: {"start": "a", "set": "b", "expt": "b"}
->>>>>>> 94c54054
 }
 
 
