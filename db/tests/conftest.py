import os

import pytest
from sqlalchemy import MetaData, text, Table
from sqlalchemy.schema import DropSchema

from db import constants
from db.tables.operations.split import extract_columns_from_table
from db.engine import _add_custom_types_to_engine
from db.types import base, install


APP_SCHEMA = "test_schema"

FILE_DIR = os.path.abspath(os.path.dirname(__file__))
RESOURCES = os.path.join(FILE_DIR, "resources")
ROSTER_SQL = os.path.join(RESOURCES, "roster_create.sql")
URIS_SQL = os.path.join(RESOURCES, "uris_create.sql")
TIMES_SQL = os.path.join(RESOURCES, "times_create.sql")
FILTER_SORT_SQL = os.path.join(RESOURCES, "filter_sort_create.sql")


@pytest.fixture
def engine_with_schema(engine):
    schema = APP_SCHEMA
    with engine.begin() as conn:
        conn.execute(text(f"CREATE SCHEMA {schema};"))
    yield engine, schema
    with engine.begin() as conn:
        conn.execute(text(f"DROP SCHEMA {schema} CASCADE;"))


# TODO tech debt: notice that below fixtures are very similar


@pytest.fixture
def engine_with_roster(engine_with_schema):
    engine, schema = engine_with_schema
    _add_custom_types_to_engine(engine)
    install.install_mathesar_on_database(engine)
    with engine.begin() as conn, open(ROSTER_SQL) as f:
        conn.execute(text(f"SET search_path={schema}"))
        conn.execute(text(f.read()))
    yield engine, schema
    with engine.begin() as conn:
        conn.execute(DropSchema(base.SCHEMA, cascade=True, if_exists=True))


@pytest.fixture
def engine_with_uris(engine_with_schema):
    engine, schema = engine_with_schema
    _add_custom_types_to_engine(engine)
    install.install_mathesar_on_database(engine)
    with engine.begin() as conn, open(URIS_SQL) as f:
        conn.execute(text(f"SET search_path={schema}"))
        conn.execute(text(f.read()))
    yield engine, schema
    with engine.begin() as conn:
        conn.execute(DropSchema(base.SCHEMA, cascade=True, if_exists=True))


@pytest.fixture
def engine_with_times(engine_with_schema):
    engine, schema = engine_with_schema
    _add_custom_types_to_engine(engine)
    install.install_mathesar_on_database(engine)
    with engine.begin() as conn, open(TIMES_SQL) as f:
        conn.execute(text(f"SET search_path={schema}"))
        conn.execute(text(f.read()))
    yield engine, schema
    with engine.begin() as conn:
        conn.execute(DropSchema(base.SCHEMA, cascade=True, if_exists=True))


@pytest.fixture
def engine_with_filter_sort(engine_with_schema):
    engine, schema = engine_with_schema
    with engine.begin() as conn, open(FILTER_SORT_SQL) as f:
        conn.execute(text(f"SET search_path={schema}"))
        conn.execute(text(f.read()))
    return engine, schema


@pytest.fixture(scope='session')
def roster_table_name():
    return "Roster"


@pytest.fixture(scope='session')
def uris_table_name():
    return "uris"


@pytest.fixture(scope='session')
def teachers_table_name():
    return "Teachers"


@pytest.fixture(scope='session')
def roster_no_teachers_table_name():
    return "Roster without Teachers"


@pytest.fixture(scope='session')
def roster_extracted_cols():
    return ["Teacher", "Teacher Email"]


@pytest.fixture(scope='session')
def roster_fkey_col(teachers_table_name):
    return f"{teachers_table_name}_{constants.ID}"


@pytest.fixture
def extracted_remainder_roster(engine_with_roster, roster_table_name, roster_extracted_cols, teachers_table_name, roster_no_teachers_table_name):
    engine, schema = engine_with_roster
    extract_columns_from_table(
        roster_table_name,
        roster_extracted_cols,
        teachers_table_name,
        roster_no_teachers_table_name,
        schema,
        engine,
    )
    metadata = MetaData(bind=engine, schema=schema)
    metadata.reflect()
    teachers = metadata.tables[f"{schema}.{teachers_table_name}"]
    roster_no_teachers = metadata.tables[f"{schema}.{roster_no_teachers_table_name}"]
    roster = metadata.tables[f"{schema}.{roster_table_name}"]
    return teachers, roster_no_teachers, roster, engine, schema


@pytest.fixture
<<<<<<< HEAD
def times_table_obj(engine_with_times):
    engine, schema = engine_with_times
    metadata = MetaData(bind=engine)
    roster = Table("times", metadata, schema=schema, autoload_with=engine)
=======
def roster_table_obj(engine_with_roster, roster_table_name):
    engine, schema = engine_with_roster
    metadata = MetaData(bind=engine)
    roster = Table(roster_table_name, metadata, schema=schema, autoload_with=engine)
>>>>>>> e5872749
    return roster, engine<|MERGE_RESOLUTION|>--- conflicted
+++ resolved
@@ -131,15 +131,16 @@
 
 
 @pytest.fixture
-<<<<<<< HEAD
 def times_table_obj(engine_with_times):
     engine, schema = engine_with_times
     metadata = MetaData(bind=engine)
-    roster = Table("times", metadata, schema=schema, autoload_with=engine)
-=======
+    table = Table("times", metadata, schema=schema, autoload_with=engine)
+    return table, engine
+
+
+@pytest.fixture
 def roster_table_obj(engine_with_roster, roster_table_name):
     engine, schema = engine_with_roster
     metadata = MetaData(bind=engine)
-    roster = Table(roster_table_name, metadata, schema=schema, autoload_with=engine)
->>>>>>> e5872749
-    return roster, engine+    table = Table(roster_table_name, metadata, schema=schema, autoload_with=engine)
+    return table, engine