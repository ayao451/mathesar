import pytest
from sqlalchemy import MetaData, select, Index
from sqlalchemy_utils import create_view
from db.constraints.base import ForeignKeyConstraint
from db.dependents.dependents_utils import get_dependents_graph
from db.constraints.operations.select import get_constraint_oid_by_name_and_table_oid
from db.columns.operations.create import create_column
from db.columns.operations.select import get_column_attnum_from_name
from db.constraints.operations.create import create_constraint
from db.types.base import PostgresType
from db.metadata import get_empty_metadata


def _get_object_dependents(dependents_graph, object_oid):
    return list(filter(lambda x: x['parent_obj']['objid'] == object_oid, dependents_graph))


def _get_object_dependents_oids(dependents_graph, object_oid):
    return [dependent['obj']['objid'] for dependent in _get_object_dependents(dependents_graph, object_oid)]


def _get_object_dependents_by_name(dependents_graph, object_oid, name):
    return [dependent['obj'] for dependent in _get_object_dependents(dependents_graph, object_oid) if dependent['obj']['name'] == name]


def test_correct_dependents_amount_and_level(engine, library_tables_oids):
    publishers_dependents_graph = get_dependents_graph(library_tables_oids['Publishers'], engine, [])

    publishers_dependents = _get_object_dependents(publishers_dependents_graph, library_tables_oids['Publishers'])
<<<<<<< HEAD
    publications_dependents = _get_object_dependents(publishers_dependents_graph, library_tables_oids['Publications'])
    items_dependents = _get_object_dependents(publishers_dependents_graph, library_tables_oids['Items'])
    checkouts_dependents = _get_object_dependents(publishers_dependents_graph, library_tables_oids['Checkouts'])

    assert len(publishers_dependents) == 4
    assert len(publications_dependents) == 6
    assert len(items_dependents) == 5
    assert len(checkouts_dependents) == 4
=======

    assert len(publishers_dependents) == 2
>>>>>>> 719d5f27
    assert all(
        [
            r['level'] == 1
            for r in publishers_dependents
        ]
    )


def test_response_format(engine, library_tables_oids):
    publishers_dependents_graph = get_dependents_graph(library_tables_oids['Publishers'], engine, [])

    dependent_expected_attrs = ['obj', 'parent_obj', 'level']
    obj_expected_attrs = ['objid', 'type']
    assert all(
        [
            all(attr in dependent for attr in dependent_expected_attrs)
            for dependent in publishers_dependents_graph
        ]
    )
    assert all(
        [
            all(attr in dependent['obj'] for attr in obj_expected_attrs)
            for dependent in publishers_dependents_graph
        ]
    )
    assert all(
        [
            all(attr in dependent['parent_obj'] for attr in obj_expected_attrs)
            for dependent in publishers_dependents_graph
        ]
    )


def test_constrains_as_dependents(engine, library_tables_oids, library_db_tables):
    items_oid = library_tables_oids['Items']
    items_dependents_graph = get_dependents_graph(items_oid, engine, [])
    items_dependents_oids = _get_object_dependents_oids(items_dependents_graph, items_oid)

    items_constraint_oids = [
        get_constraint_oid_by_name_and_table_oid(constraint.name, items_oid, engine)
        for constraint in library_db_tables['Items'].constraints]

    checkouts_items_fk_oid = get_constraint_oid_by_name_and_table_oid(
        'Checkouts_Item id_fkey', library_tables_oids['Checkouts'], engine
    )

<<<<<<< HEAD
    assert all(
        [
            oid in items_dependents_oids
            for oid in items_constraint_oids + [checkouts_oid] + [checkouts_items_fk_oid]
        ]
    )
=======
    assert sorted(items_dependents_oids) == sorted(items_constraint_oids + [checkouts_items_fk_oid])
>>>>>>> 719d5f27


# if a table contains a foreign key referencing itself, it shouldn't be treated as a dependent
def test_self_reference(engine_with_schema, library_tables_oids):
    engine, schema = engine_with_schema

    publishers_oid = library_tables_oids['Publishers']

    # remove when library_without_checkouts.sql is updated and includes self-reference case
    fk_column = create_column(engine, publishers_oid, {'name': 'Parent Publisher', 'type': PostgresType.INTEGER.id})
    pk_column_attnum = get_column_attnum_from_name(publishers_oid, 'id', engine, metadata=get_empty_metadata())
    fk_constraint = ForeignKeyConstraint('Publishers_Publisher_fkey', publishers_oid, [fk_column.column_attnum], publishers_oid, [pk_column_attnum], {})
    create_constraint(schema, engine, fk_constraint)

    publishers_oid = library_tables_oids['Publishers']
    publishers_dependents_graph = get_dependents_graph(publishers_oid, engine, [])

    publishers_dependents_oids = _get_object_dependents_oids(publishers_dependents_graph, publishers_oid)
    assert publishers_oid not in publishers_dependents_oids


# if two tables depend on each other, we should return dependence only for the topmost object in the graph
# excluding the possibility of circulal reference
def test_circular_reference(engine_with_schema, library_tables_oids):
    engine, schema = engine_with_schema

    publishers_oid = library_tables_oids['Publishers']
    publications_oid = library_tables_oids['Publications']

    # remove when library_without_checkouts.sql is updated and includes circular reference case
    fk_column = create_column(engine, publishers_oid, {'name': 'Top Publication', 'type': PostgresType.INTEGER.id})
    publications_pk_column_attnum = get_column_attnum_from_name(publications_oid, 'id', engine, metadata=get_empty_metadata())
    fk_constraint = ForeignKeyConstraint('Publishers_Publications_fkey', publishers_oid, [fk_column.column_attnum], publications_oid, [publications_pk_column_attnum], {})
    create_constraint(schema, engine, fk_constraint)

    publishers_dependents_graph = get_dependents_graph(publishers_oid, engine, [])
    publications_dependents_oids = _get_object_dependents_oids(publishers_dependents_graph, publications_oid)

    assert publishers_oid not in publications_dependents_oids


def test_dependents_graph_max_level(engine_with_schema, library_db_tables, library_tables_oids):
    engine, schema = engine_with_schema
    metadata = MetaData(schema=schema, bind=engine)
    source = library_db_tables['Checkouts'].c.id

    for i in range(15):
        view_name = str(i)
        source = create_view(view_name, select(source), metadata)
    metadata.create_all(engine)

    checkouts_dependents_graph = get_dependents_graph(library_tables_oids['Checkouts'], engine, [])

    # by default, dependents graph max level is 10
    dependents_by_level = sorted(checkouts_dependents_graph, key=lambda x: x['level'])
    assert dependents_by_level[0]['level'] == 1
    assert dependents_by_level[-1]['level'] == 10


def test_column_dependents(engine, library_tables_oids):
    publications_oid = library_tables_oids['Publications']
    items_oid = library_tables_oids['Items']
    publications_id_column_attnum = get_column_attnum_from_name(publications_oid, 'id', engine, metadata=get_empty_metadata())
    publications_id_column_dependents_graph = get_dependents_graph(publications_oid, engine, [], publications_id_column_attnum)

    publications_pk_oid = get_constraint_oid_by_name_and_table_oid('Publications_pkey', publications_oid, engine)
    items_publications_fk_oid = get_constraint_oid_by_name_and_table_oid('Items_Publications_id_fkey', items_oid, engine)

    publications_dependents = _get_object_dependents(publications_id_column_dependents_graph, publications_oid)
    publications_dependent_oids = _get_object_dependents_oids(publications_id_column_dependents_graph, publications_oid)
    assert all(
        [
            r['parent_obj']['objsubid'] == 1
            for r in publications_dependents
        ]
    )
    assert all(
        [
            oid in publications_dependent_oids
            for oid in [publications_pk_oid, items_publications_fk_oid]
        ]
    )


def test_views_as_dependents(engine_with_schema, library_db_tables, library_tables_oids):
    engine, schema = engine_with_schema
    metadata = MetaData(schema=schema, bind=engine)

    publications = library_db_tables['Publications']
    new_publications_view = select(publications).where(publications.c['Publication Year'] >= 2000)
    view_name = 'new_publications'
    create_view(view_name, new_publications_view, metadata)
    metadata.create_all(engine)

    publications_oid = library_tables_oids['Publications']
    publications_dependents_graph = get_dependents_graph(publications_oid, engine, [])
    publications_view_dependent = _get_object_dependents_by_name(publications_dependents_graph, publications_oid, view_name)[0]

    assert publications_view_dependent['name'] == view_name


def test_indexes_as_dependents(engine, library_db_tables, library_tables_oids):
    index_name = 'index'
    index = Index(index_name, library_db_tables['Publishers'].c.id)
    index.create(engine)

    publishers_dependents_graph = get_dependents_graph(library_tables_oids['Publishers'], engine, [])
    publishers_index_dependent = _get_object_dependents_by_name(publishers_dependents_graph, library_tables_oids['Publishers'], index_name)[0]

    assert publishers_index_dependent['name'] == index_name


types = [
    ['table'],
    ['table constraint'],
    ['table', 'table constraint'],
]


@pytest.mark.parametrize("exclude_types", types)
def test_filter(engine, library_tables_oids, exclude_types):
    publishers_oid = library_tables_oids['Publishers']

    publishers_dependents_graph = get_dependents_graph(publishers_oid, engine, exclude_types)
    dependents_types = [dependent['obj']['type'] for dependent in publishers_dependents_graph]

    assert all(
        [
            type not in dependents_types for type in exclude_types
        ]
    )


def test_sequences_as_dependents(engine, library_tables_oids):
    publishers_oid = library_tables_oids['Publishers']
    publishers_sequence_name = '"Publishers_id_seq"'
    publishers_dependents_graph = get_dependents_graph(publishers_oid, engine, [])
    publishers_sequence_dependent = _get_object_dependents_by_name(publishers_dependents_graph, publishers_oid, publishers_sequence_name)[0]

    assert publishers_sequence_dependent['name'] == publishers_sequence_name<|MERGE_RESOLUTION|>--- conflicted
+++ resolved
@@ -27,19 +27,8 @@
     publishers_dependents_graph = get_dependents_graph(library_tables_oids['Publishers'], engine, [])
 
     publishers_dependents = _get_object_dependents(publishers_dependents_graph, library_tables_oids['Publishers'])
-<<<<<<< HEAD
-    publications_dependents = _get_object_dependents(publishers_dependents_graph, library_tables_oids['Publications'])
-    items_dependents = _get_object_dependents(publishers_dependents_graph, library_tables_oids['Items'])
-    checkouts_dependents = _get_object_dependents(publishers_dependents_graph, library_tables_oids['Checkouts'])
-
-    assert len(publishers_dependents) == 4
-    assert len(publications_dependents) == 6
-    assert len(items_dependents) == 5
-    assert len(checkouts_dependents) == 4
-=======
-
-    assert len(publishers_dependents) == 2
->>>>>>> 719d5f27
+
+    assert len(publishers_dependents) == 3
     assert all(
         [
             r['level'] == 1
@@ -86,16 +75,12 @@
         'Checkouts_Item id_fkey', library_tables_oids['Checkouts'], engine
     )
 
-<<<<<<< HEAD
     assert all(
         [
             oid in items_dependents_oids
-            for oid in items_constraint_oids + [checkouts_oid] + [checkouts_items_fk_oid]
-        ]
-    )
-=======
-    assert sorted(items_dependents_oids) == sorted(items_constraint_oids + [checkouts_items_fk_oid])
->>>>>>> 719d5f27
+            for oid in items_constraint_oids + [checkouts_items_fk_oid]
+        ]
+    )
 
 
 # if a table contains a foreign key referencing itself, it shouldn't be treated as a dependent
