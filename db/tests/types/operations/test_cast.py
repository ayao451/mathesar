from decimal import Decimal

import pytest
from psycopg2.errors import InvalidParameterValue
from sqlalchemy import Table, Column, MetaData, select, cast, text
from sqlalchemy import VARCHAR, NUMERIC
from sqlalchemy.exc import DataError
import json

from db.types.custom.base import CUSTOM_DB_TYPE_TO_SA_CLASS
from db.columns.operations.select import get_column_attnum_from_name, get_column_default
from db.columns.operations.alter import alter_column_type
from db.tables.operations.select import get_oid_from_table
from db.types.custom import multicurrency
from db.types.operations import cast as cast_operations
from db.types.base import (
    DatabaseType, PostgresType, MathesarCustomType, get_available_known_db_types,
    get_db_type_enum_from_class,
)


TARGET_DICT = "target_dict"
VALID = "valid"
INVALID = "invalid"


MASTER_DB_TYPE_MAP_SPEC = {
    # This dict specifies the full map of what types can be cast to what
    # target types in Mathesar.  Format of each top-level key, val pair is:
    # <db_set_type_name>: {
    #     TARGET_DICT: {
    #         <target_type_1>: {
    #             VALID: [(in_val, out_val), (in_val, out_val)],
    #             INVALID: [in_val, in_val]
    #         },
    #         <target_type_2>: {
    #             INVALID: [(in_val, out_val), (in_val, out_val)]
    #             INVALID: [in_val, in_val]
    #         },
    #     }
    # }
    #
    # The TARGET_DICT is a dict with keys giving a valid target type for
    # alteration of a column of the given type, and values giving a dict
    # of valid and invalid casting values.  VALID value list is a list of
    # tuples representing the input and expected output, whereas INVALID
    # value list only needs input (since it should break, giving no output)
    PostgresType.BIGINT: {
        TARGET_DICT: {
            PostgresType.BIGINT: {VALID: [(500, 500), (500000000000, 500000000000)]},
            PostgresType.BOOLEAN: {VALID: [(1, True), (0, False)], INVALID: [3]},
            PostgresType.CHARACTER: {VALID: [(3, "3")]},
            PostgresType.DOUBLE_PRECISION: {VALID: [(3, 3.0)]},
            PostgresType.INTEGER: {VALID: [(500, 500)]},
            MathesarCustomType.MATHESAR_MONEY: {
                VALID: [(1234, Decimal('1234.0'))],
            },
            PostgresType.MONEY: {
                VALID: [(1234, "$1,234.00")],
            },
            MathesarCustomType.MULTICURRENCY_MONEY: {
                VALID: [
                    (
                        1234123412341234,
                        {
                            multicurrency.VALUE: 1234123412341234,
                            multicurrency.CURRENCY: "USD"
                        }
                    )
                ],
            },
            PostgresType.NUMERIC: {VALID: [(1, Decimal('1.0'))]},
            PostgresType.REAL: {VALID: [(5, 5.0)]},
            PostgresType.SMALLINT: {VALID: [(500, 500)]},
            PostgresType.TEXT: {VALID: [(3, "3")]},
            PostgresType.CHARACTER_VARYING: {VALID: [(3, "3")]},
        }
    },
    PostgresType.BOOLEAN: {
        TARGET_DICT: {
            PostgresType.BIGINT: {VALID: [(True, 1), (False, 0)]},
            PostgresType.BOOLEAN: {VALID: [(True, True), (False, False)]},
            PostgresType.CHARACTER: {VALID: []},
            PostgresType.DOUBLE_PRECISION: {VALID: [(True, 1.0), (False, 0.0)]},
            PostgresType.INTEGER: {VALID: [(True, 1), (False, 0)]},
            PostgresType.NUMERIC: {VALID: [(True, Decimal('1.0')), (False, Decimal('0'))]},
            PostgresType.REAL: {VALID: [(True, 1.0), (False, 0.0)]},
            PostgresType.SMALLINT: {VALID: [(True, 1), (False, 0)]},
            PostgresType.TEXT: {VALID: [(True, 'true'), (False, 'false')]},
            PostgresType.CHARACTER_VARYING: {VALID: [(True, 'true'), (False, 'false')]},
        }
    },
    PostgresType.JSON: {
        TARGET_DICT: {
            PostgresType.JSONB: {
                VALID: [
                    ({"key1": "val1"}, {"key1": "val1"}),
                    ({"key2": "val2"}, {"key2": "val2"})
                ],
                INVALID: [],
            },
            PostgresType.JSON: {
                VALID: [
                    ({"key1": "val1"}, {"key1": "val1"}),
                    ({"key2": "val2"}, {"key2": "val2"})
                ],
                INVALID: [],
            },
            PostgresType.TEXT: {
                VALID: [
                    ({"key1": "val1"}, '{"key1": "val1"}'),
                    ({"key2": "val2"}, '{"key2": "val2"}')
                ],
                INVALID: [],
            },
            PostgresType.CHARACTER: {
                VALID: [],
                INVALID: [],
            },
            PostgresType.CHARACTER_VARYING: {
                VALID: [
                    ({"key1": "val1"}, '{"key1": "val1"}'),
                    ({"key2": "val2"}, '{"key2": "val2"}')
                ],
                INVALID: [],
            },
            MathesarCustomType.MATHESAR_JSON_OBJECT: {
                VALID: [
<<<<<<< HEAD
                    ({'key1': 'val1'}, {'key1': 'val1'})
=======
                    ({'key1': 'val1'}, json.dumps({'key1': 'val1'}))
>>>>>>> 1dcbed41
                ],
                INVALID: [[1, 2, 3]],
            },
            MathesarCustomType.MATHESAR_JSON_ARRAY: {
                VALID: [
<<<<<<< HEAD
                    ([1, 2, 3], [1, 2, 3])
=======
                    ([1, 2, 3], "[1, 2, 3]")
>>>>>>> 1dcbed41
                ],
                INVALID: ["{'key1': 'val1'}"],
            },
        },
    },
    PostgresType.JSONB: {
        TARGET_DICT: {
            PostgresType.JSONB: {
                VALID: [
                    ({"key1": "val1"}, {"key1": "val1"}),
                    ({"key2": "val2"}, {"key2": "val2"})
                ],
                INVALID: [],
            },
            PostgresType.JSON: {
                VALID: [
                    ({"key1": "val1"}, {"key1": "val1"}),
                    ({"key2": "val2"}, {"key2": "val2"})
                ],
                INVALID: [],
            },
            PostgresType.TEXT: {
                VALID: [
                    ({"key1": "val1"}, '{"key1": "val1"}'),
                    ({"key2": "val2"}, '{"key2": "val2"}')
                ],
                INVALID: [],
            },
            PostgresType.CHARACTER: {
                VALID: [],
                INVALID: [],
            },
            PostgresType.CHARACTER_VARYING: {
                VALID: [
                    ({"key1": "val1"}, '{"key1": "val1"}'),
                    ({"key2": "val2"}, '{"key2": "val2"}')
                ],
                INVALID: [],
            },
            MathesarCustomType.MATHESAR_JSON_OBJECT: {
                VALID: [
<<<<<<< HEAD
                    ({'key1': 'val1'}, {'key1': 'val1'})
=======
                    ({'key1': 'val1'}, json.dumps({'key1': 'val1'}))
>>>>>>> 1dcbed41
                ],
                INVALID: [[1, 2, 3]],
            },
            MathesarCustomType.MATHESAR_JSON_ARRAY: {
                VALID: [
<<<<<<< HEAD
                    ([1, 2, 3], [1, 2, 3])
=======
                    ([1, 2, 3], "[1, 2, 3]")
>>>>>>> 1dcbed41
                ],
                INVALID: [],
            },
        },
    },
    MathesarCustomType.MATHESAR_JSON_OBJECT: {
        TARGET_DICT: {
            PostgresType.JSONB: {
                VALID: [
<<<<<<< HEAD
                    ('{"key1": "val1"}', {"key1": "val1"})
=======
                    ({"key1": "val1"}, {"key1": "val1"})
>>>>>>> 1dcbed41
                ],
                INVALID: [],
            },
            PostgresType.JSON: {
                VALID: [
<<<<<<< HEAD
                    ('{"key1": "val1"}', {"key1": "val1"}),
=======
                    ({"key1": "val1"}, {"key1": "val1"}),
>>>>>>> 1dcbed41
                ],
                INVALID: [],
            },
            PostgresType.TEXT: {
                VALID: [
<<<<<<< HEAD
                    ('{"key1": "val1"}', '{"key1": "val1"}')
=======
                    ({"key1": "val1"}, '{"key1": "val1"}'),
>>>>>>> 1dcbed41
                ],
                INVALID: [],
            },
            PostgresType.CHARACTER: {
                VALID: [],
                INVALID: [],
            },
            PostgresType.CHARACTER_VARYING: {
                VALID: [
<<<<<<< HEAD
                    ('{"key1": "val1"}', '{"key1": "val1"}'),
=======
                    ({"key1": "val1"}, '{"key1": "val1"}'),
>>>>>>> 1dcbed41
                ],
                INVALID: [],
            },
            MathesarCustomType.MATHESAR_JSON_OBJECT: {
                VALID: [],
                INVALID: [],
            },
            MathesarCustomType.MATHESAR_JSON_ARRAY: {
                VALID: [],
                INVALID: [],
            },
        },
    },
    MathesarCustomType.MATHESAR_JSON_ARRAY: {
        TARGET_DICT: {
            PostgresType.JSONB: {
                VALID: [
<<<<<<< HEAD
                    ('[1, 2, 3]', [1, 2, 3])
=======
                    ([1, 2, 3], [1, 2, 3])
>>>>>>> 1dcbed41
                ],
                INVALID: [],
            },
            PostgresType.JSON: {
                VALID: [
<<<<<<< HEAD
                    ('[1, 2, 3]', [1, 2, 3])
=======
                    ([1, 2, 3], [1, 2, 3])
>>>>>>> 1dcbed41
                ],
                INVALID: [],
            },
            PostgresType.TEXT: {
                VALID: [
<<<<<<< HEAD
                    ('[1, 2, 3]', '[1, 2, 3]')
=======
                    ([1, 2, 3], '[1, 2, 3]')
>>>>>>> 1dcbed41
                ],
                INVALID: [],
            },
            PostgresType.CHARACTER: {
                VALID: [],
                INVALID: [],
            },
            PostgresType.CHARACTER_VARYING: {
                VALID: [
<<<<<<< HEAD
                    ('[1, 2, 3]', '[1, 2, 3]')
=======
                    ([1, 2, 3], '[1, 2, 3]')
>>>>>>> 1dcbed41
                ],
                INVALID: [],
            },
            MathesarCustomType.MATHESAR_JSON_OBJECT: {
                VALID: [],
                INVALID: [],
            },
            MathesarCustomType.MATHESAR_JSON_ARRAY: {
                VALID: [],
                INVALID: [],
            },
        },
    },
    PostgresType.CHARACTER: {
        TARGET_DICT: {
            PostgresType.BIGINT: {VALID: [("4", 4)], INVALID: ["c"]},
            PostgresType.BOOLEAN: {VALID: [("t", True), ("f", False)], INVALID: ["c"]},
            PostgresType.CHARACTER: {VALID: [("a", "a")]},
            PostgresType.DOUBLE_PRECISION: {VALID: [("1", 1)], INVALID: ["b"]},
            MathesarCustomType.EMAIL: {VALID: [], INVALID: ["a"]},
            PostgresType.INTEGER: {VALID: [("4", 4)], INVALID: ["j"]},
            PostgresType.INTERVAL: {VALID: []},
            MathesarCustomType.MATHESAR_MONEY: {VALID: []},
            PostgresType.MONEY: {VALID: []},
            PostgresType.JSON: {
                VALID: [],
                INVALID: [],
            },
            PostgresType.JSONB: {
                VALID: [],
                INVALID: [],
            },
            MathesarCustomType.MATHESAR_JSON_OBJECT: {
                VALID: [],
                INVALID: [],
            },
            MathesarCustomType.MATHESAR_JSON_ARRAY: {
                VALID: [],
                INVALID: [],
            },
            MathesarCustomType.MULTICURRENCY_MONEY: {
                VALID: [
                    (
                        "1",
                        {multicurrency.VALUE: 1, multicurrency.CURRENCY: "USD"}
                    )
                ],
                INVALID: ["n"],
            },
            PostgresType.NUMERIC: {VALID: [("1", Decimal("1"))], INVALID: ["a"]},
            PostgresType.REAL: {VALID: [("1", 1.0)], INVALID: ["b"]},
            PostgresType.SMALLINT: {VALID: [("4", 4)], INVALID: ["j"]},
            PostgresType.DATE: {VALID: [], INVALID: ["n"]},
            PostgresType.TIMESTAMP_WITH_TIME_ZONE: {VALID: [], INVALID: ["n"]},
            PostgresType.TIMESTAMP_WITHOUT_TIME_ZONE: {VALID: [], INVALID: ["n"]},
            PostgresType.TEXT: {VALID: [("a", "a")]},
            MathesarCustomType.URI: {VALID: [], INVALID: ["a"]},
            PostgresType.CHARACTER_VARYING: {VALID: [("a", "a")]},
        }
    },
    PostgresType.DATE: {
        TARGET_DICT: {
            PostgresType.CHARACTER: {VALID: []},
            PostgresType.DATE: {VALID: [("1999-01-18 AD", "1999-01-18 AD")]},
            PostgresType.TEXT: {VALID: [("1999-01-18 AD", "1999-01-18")]},
            PostgresType.CHARACTER_VARYING: {VALID: [("1999-01-18 AD", "1999-01-18")]},
            PostgresType.TIMESTAMP_WITHOUT_TIME_ZONE: {
                VALID: [("1999-01-18 AD", "1999-01-18T00:00:00.0 AD")]
            },
        },
    },
    PostgresType.DOUBLE_PRECISION: {
        TARGET_DICT: {
            PostgresType.BIGINT: {VALID: [(500, 500)]},
            PostgresType.BOOLEAN: {VALID: [(1.0, True), (0.0, False)]},
            PostgresType.CHARACTER: {VALID: [(3, "3")]},
            PostgresType.DOUBLE_PRECISION: {VALID: [(1, 1.0), (1.5, 1.5)]},
            PostgresType.INTEGER: {VALID: [(500, 500)]},
            MathesarCustomType.MATHESAR_MONEY: {VALID: [(12.12, Decimal('12.12'))]},
            PostgresType.MONEY: {VALID: [(12.12, "$12.12")]},
            MathesarCustomType.MULTICURRENCY_MONEY: {
                VALID: [
                    (
                        12.12,
                        {
                            multicurrency.VALUE: 12.12,
                            multicurrency.CURRENCY: "USD"
                        }
                    )
                ]
            },
            PostgresType.NUMERIC: {VALID: [(1, 1.0)]},
            PostgresType.REAL: {VALID: [(1, 1.0), (1.5, 1.5)]},
            PostgresType.SMALLINT: {VALID: [(500, 500)]},
            PostgresType.TEXT: {VALID: [(3, "3")]},
            PostgresType.CHARACTER_VARYING: {VALID: [(3, "3")]},
        }
    },
    MathesarCustomType.EMAIL: {
        TARGET_DICT: {
            PostgresType.CHARACTER: {VALID: []},
            MathesarCustomType.EMAIL: {VALID: [("alice@example.com", "alice@example.com")]},
            PostgresType.TEXT: {VALID: [("bob@example.com", "bob@example.com")]},
            PostgresType.CHARACTER_VARYING: {VALID: [("bob@example.com", "bob@example.com")]},
        }
    },
    PostgresType.INTEGER: {
        TARGET_DICT: {
            PostgresType.BIGINT: {VALID: [(500, 500)]},
            PostgresType.BOOLEAN: {VALID: [(1, True), (0, False)], INVALID: [3]},
            PostgresType.CHARACTER: {VALID: [(3, "3")]},
            PostgresType.DOUBLE_PRECISION: {VALID: [(3, 3.0)]},
            PostgresType.INTEGER: {VALID: [(500, 500)]},
            MathesarCustomType.MATHESAR_MONEY: {VALID: [(500, Decimal('500.0'))]},
            PostgresType.MONEY: {VALID: [(12, "$12.00")]},
            MathesarCustomType.MULTICURRENCY_MONEY: {
                VALID: [
                    (12, {multicurrency.VALUE: 12, multicurrency.CURRENCY: "USD"})
                ]
            },
            PostgresType.NUMERIC: {VALID: [(1, Decimal('1.0'))]},
            PostgresType.REAL: {VALID: [(5, 5.0)]},
            PostgresType.SMALLINT: {VALID: [(500, 500)]},
            PostgresType.TEXT: {VALID: [(3, "3")]},
            PostgresType.CHARACTER_VARYING: {VALID: [(3, "3")]},
        }
    },
    PostgresType.INTERVAL: {
        TARGET_DICT: {
            PostgresType.CHARACTER: {
                VALID: []
            },
            PostgresType.INTERVAL: {
                VALID: [
                    ("P0Y0M3DT3H5M30S", "P0Y0M3DT3H5M30S")
                ]
            },
            PostgresType.TEXT: {
                VALID: []
            },
            PostgresType.CHARACTER_VARYING: {
                VALID: [
                    ("P0Y0M3DT3H5M30S", "3 days 03:05:30")
                ]
            },
        }
    },
    MathesarCustomType.MATHESAR_MONEY: {
        TARGET_DICT: {
            PostgresType.BIGINT: {VALID: [(12341234, 12341234)]},
            PostgresType.CHARACTER: {VALID: []},
            PostgresType.DOUBLE_PRECISION: {VALID: [(12.12, 12.12)]},
            PostgresType.INTEGER: {VALID: [(123412, 123412)]},
            MathesarCustomType.MATHESAR_MONEY: {VALID: [(12.12, Decimal('12.12'))]},
            MathesarCustomType.MULTICURRENCY_MONEY: {
                VALID: [
                    (
                        12.12,
                        {
                            multicurrency.VALUE: 12.12,
                            multicurrency.CURRENCY: 'USD'
                        }
                    )
                ]
            },
            PostgresType.MONEY: {VALID: [(12.12, "$12.12")]},
            PostgresType.NUMERIC: {VALID: [(12.12, Decimal('12.12'))]},
            PostgresType.REAL: {VALID: [(12.12, 12.12)]},
            PostgresType.SMALLINT: {VALID: [(1234, 1234)]},
            PostgresType.TEXT: {VALID: [(12.12, "12.12")]},
            PostgresType.CHARACTER_VARYING: {VALID: [(12.12, "12.12")]},
        }
    },
    # TODO resolve all PostgresType.MONEY to number type casts are failing.
    PostgresType.MONEY: {
        TARGET_DICT: {
            PostgresType.BIGINT: {VALID: [
                # TODO Following case is failing for some reason.
                # ("$12341234.00", 12341234)
            ]},
            PostgresType.CHARACTER: {VALID: []},
            PostgresType.DOUBLE_PRECISION: {VALID: [
                # TODO Following case is failing for some reason.
                # ("$12.12", 12.12)
            ]},
            PostgresType.INTEGER: {VALID: [
                # TODO Following case is failing for some reason.
                # ("$123412.00", 123412)
            ]},
            MathesarCustomType.MATHESAR_MONEY: {VALID: [("$20.00", Decimal(20.0))]},
            MathesarCustomType.MULTICURRENCY_MONEY: {
                VALID: [
                    (
                        "$12.12",
                        {
                            multicurrency.VALUE: 12.12,
                            multicurrency.CURRENCY: 'USD'
                        }
                    )
                ]
            },
            PostgresType.MONEY: {VALID: [("$12.12", "$12.12")]},
            PostgresType.REAL: {VALID: [
                # TODO Following case is failing for some reason.
                # ("$12.12", 12.12)
            ]},
            PostgresType.SMALLINT: {VALID: [
                # TODO Following case is failing for some reason.
                # ("$1234.00", 1234)
            ]},
            PostgresType.TEXT: {VALID: [("$12.12", "$12.12")]},
            PostgresType.CHARACTER_VARYING: {VALID: [("$12.12", "$12.12")]},
            PostgresType.NUMERIC: {VALID: [
                # TODO Following case is failing for some reason.
                # ("$12.34", 12.34)
            ]},
        }
    },
    MathesarCustomType.MULTICURRENCY_MONEY: {
        TARGET_DICT: {
            PostgresType.CHARACTER: {VALID: []},
            MathesarCustomType.MULTICURRENCY_MONEY: {
                VALID: [
                    (
                        {
                            multicurrency.VALUE: 1234.12,
                            multicurrency.CURRENCY: 'XYZ'
                        },
                        {
                            multicurrency.VALUE: 1234.12,
                            multicurrency.CURRENCY: 'XYZ'
                        }
                    )
                ]
            },
            PostgresType.TEXT: {
                VALID: [
                    (
                        {
                            multicurrency.VALUE: 1234.12,
                            multicurrency.CURRENCY: 'XYZ'
                        },
                        '(1234.12,XYZ)'
                    )
                ]
            },
            PostgresType.CHARACTER_VARYING: {
                VALID: [
                    (
                        {
                            multicurrency.VALUE: 1234.12,
                            multicurrency.CURRENCY: 'XYZ'
                        },
                        '(1234.12,XYZ)'
                    )
                ]
            },
        }
    },
    PostgresType.NUMERIC: {
        TARGET_DICT: {
            PostgresType.BIGINT: {VALID: [(500, 500)]},
            PostgresType.BOOLEAN: {
                VALID: [(1, True), (0, False), (1.0, True), (0.0, False)],
                INVALID: [42, -1]
            },
            PostgresType.CHARACTER: {VALID: [(3, "3")], INVALID: [1234, 1.2]},
            PostgresType.DOUBLE_PRECISION: {VALID: [(1, 1.0), (1.5, 1.5)]},
            PostgresType.INTEGER: {
                VALID: [(500, 500)],
                INVALID: [1.234, 1234123412341234]
            },
            MathesarCustomType.MATHESAR_MONEY: {VALID: [(12.12, Decimal('12.12'))]},
            MathesarCustomType.MULTICURRENCY_MONEY: {
                VALID: [
                    (1, {multicurrency.VALUE: 1, multicurrency.CURRENCY: "USD"})
                ]
            },
            PostgresType.MONEY: {VALID: [(12.12, "$12.12")]},
            PostgresType.NUMERIC: {VALID: [(1, 1.0)]},
            PostgresType.REAL: {VALID: [(1, 1.0), (1.5, 1.5)]},
            PostgresType.SMALLINT: {
                VALID: [(500, 500)],
                INVALID: [1.234, 12341234]
            },
            PostgresType.TEXT: {VALID: [(3, "3")]},
            PostgresType.CHARACTER_VARYING: {VALID: [(3, "3")]},
        }
    },
    PostgresType.REAL: {
        TARGET_DICT: {
            PostgresType.BIGINT: {VALID: [(500, 500)]},
            PostgresType.BOOLEAN: {
                VALID: [(1.0, True), (0.0, False)],
                INVALID: [42, -1]
            },
            PostgresType.CHARACTER: {VALID: [(3, "3")], INVALID: [234, 5.78]},
            PostgresType.DOUBLE_PRECISION: {VALID: [(1, 1.0), (1.5, 1.5)]},
            PostgresType.INTEGER: {
                VALID: [(500, 500)],
                INVALID: [3.345]
            },
            MathesarCustomType.MATHESAR_MONEY: {VALID: [(12.12, Decimal('12.12'))]},
            MathesarCustomType.MULTICURRENCY_MONEY: {
                VALID: [
                    (
                        1.2,
                        {multicurrency.VALUE: 1.2, multicurrency.CURRENCY: "USD"}
                    )
                ]
            },
            PostgresType.MONEY: {VALID: [(12.12, "$12.12")]},
            PostgresType.NUMERIC: {VALID: [(1, 1.0)]},
            PostgresType.REAL: {VALID: [(1, 1.0), (1.5, 1.5)]},
            PostgresType.SMALLINT: {
                VALID: [(500, 500)],
                INVALID: [3.345]
            },
            PostgresType.TEXT: {VALID: [(3, "3")]},
            PostgresType.CHARACTER_VARYING: {VALID: [(3, "3")]},
        }
    },
    PostgresType.SMALLINT: {
        TARGET_DICT: {
            PostgresType.BIGINT: {VALID: [(500, 500)]},
            PostgresType.BOOLEAN: {VALID: [(1, True), (0, False)], INVALID: [3]},
            PostgresType.CHARACTER: {VALID: [(3, "3")]},
            PostgresType.DOUBLE_PRECISION: {VALID: [(3, 3.0)]},
            PostgresType.INTEGER: {VALID: [(500, 500)]},
            MathesarCustomType.MATHESAR_MONEY: {VALID: [(12, 12)]},
            MathesarCustomType.MULTICURRENCY_MONEY: {
                VALID: [
                    (1, {multicurrency.VALUE: 1, multicurrency.CURRENCY: "USD"})
                ]
            },
            PostgresType.MONEY: {VALID: [(12, "$12.00")]},
            PostgresType.NUMERIC: {VALID: [(1, Decimal('1.0'))]},
            PostgresType.REAL: {VALID: [(5, 5.0)]},
            PostgresType.SMALLINT: {VALID: [(500, 500)]},
            PostgresType.TEXT: {VALID: [(3, "3")]},
            PostgresType.CHARACTER_VARYING: {VALID: [(3, "3")]},
        }
    },
    PostgresType.TIME_WITHOUT_TIME_ZONE: {
        TARGET_DICT: {
            PostgresType.CHARACTER: {VALID: []},
            PostgresType.TIME_WITHOUT_TIME_ZONE: {VALID: [("12:30:45", "12:30:45.0")]},
            PostgresType.TIME_WITH_TIME_ZONE: {VALID: [("12:30:45", "12:30:45.0Z")]},
            PostgresType.TEXT: {VALID: [("12:30:45", "12:30:45")]},
            PostgresType.CHARACTER_VARYING: {VALID: [("12:30:45", "12:30:45")]},
        },
    },
    PostgresType.TIME_WITH_TIME_ZONE: {
        TARGET_DICT: {
            PostgresType.CHARACTER: {VALID: []},
            PostgresType.TIME_WITH_TIME_ZONE: {
                VALID: [("12:30:45+01:00", "12:30:45.0+01:00")]
            },
            PostgresType.TIME_WITHOUT_TIME_ZONE: {VALID: [("12:30:45+01:00", "12:30:45.0")]},
            PostgresType.TEXT: {VALID: [("12:30:45+01:00", "12:30:45+01")]},
            PostgresType.CHARACTER_VARYING: {VALID: [("12:30:45+01:00", "12:30:45+01")]},
        },
    },
    PostgresType.TIMESTAMP_WITH_TIME_ZONE: {
        TARGET_DICT: {
            PostgresType.CHARACTER: {VALID: []},
            PostgresType.DATE: {
                VALID: [("1999-01-18T00:00:00.0Z AD", "1999-01-18 AD")],
                INVALID: [
                    "1999-01-18T12:30:45.0Z AD",
                    "1999-01-18T00:00:00.0+01:00 AD",
                ]
            },
            PostgresType.TIMESTAMP_WITH_TIME_ZONE: {
                VALID: [
                    (
                        "1999-01-18T12:30:45.0+01:00 AD",
                        "1999-01-18T11:30:45.0Z AD",
                    ),
                ]
            },
            PostgresType.TIMESTAMP_WITHOUT_TIME_ZONE: {
                VALID: [
                    (
                        "1999-01-18T12:30:45.0+01:00 AD",
                        "1999-01-18T11:30:45.0 AD",
                    )
                ],
            },
            PostgresType.TEXT: {
                VALID: [
                    ("1999-01-18T12:30:45.0+01:00 AD", "1999-01-18 11:30:45+00")
                ]
            },
            PostgresType.CHARACTER_VARYING: {
                VALID: [
                    ("1999-01-18T12:30:45.0+01:00 AD", "1999-01-18 11:30:45+00")
                ]
            },
        },
    },
    PostgresType.TIMESTAMP_WITHOUT_TIME_ZONE: {
        TARGET_DICT: {
            PostgresType.CHARACTER: {VALID: []},
            PostgresType.DATE: {
                VALID: [("1999-01-18T00:00:00.0 AD", "1999-01-18 AD")],
                INVALID: ["1999-01-18T00:10:00.0 AD"]
            },
            PostgresType.TIMESTAMP_WITHOUT_TIME_ZONE: {
                VALID: [("1999-01-18T12:30:45", "1999-01-18T12:30:45.0 AD")]
            },
            PostgresType.TIMESTAMP_WITH_TIME_ZONE: {
                VALID: [("1999-01-18T12:30:45", "1999-01-18T12:30:45.0Z AD")]
            },
            PostgresType.TEXT: {VALID: [("1999-01-18T12:30:45.0 AD", "1999-01-18 12:30:45")]},
            PostgresType.CHARACTER_VARYING: {
                VALID: [("1999-01-18T12:30:45.0 AD", "1999-01-18 12:30:45")]
            },
        },
    },
    PostgresType.TEXT: {
        TARGET_DICT: {
            PostgresType.BIGINT: {
                VALID: [("432", 432), ("1234123412341234", 1234123412341234)],
                INVALID: ["1.2234"]
            },
            PostgresType.BOOLEAN: {
                VALID: [
                    ("true", True), ("false", False), ("t", True), ("f", False),
                    ("yes", True), ("y", True), ("no", False), ("n", False),
                    ("on", True), ("off", False),
                ],
                INVALID: ["cat"],
            },
            PostgresType.CHARACTER: {VALID: [("a", "a")]},
            PostgresType.JSON: {
                VALID: [
                    ('{"key1": "val1"}', json.loads('{"key1": "val1"}')),
                    ('{"key2": "val2"}', json.loads('{"key2": "val2"}'))
                ],
                INVALID: [],
            },
            PostgresType.JSONB: {
                VALID: [
                    ('{"key1": "val1"}', json.loads('{"key1": "val1"}')),
                    ('{"key2": "val2"}', json.loads('{"key2": "val2"}'))
                ],
                INVALID: [],
            },
            MathesarCustomType.MATHESAR_JSON_OBJECT: {
                VALID: [
<<<<<<< HEAD
                    ('{"key1": "val1"}', {"key1": "val1"})
=======
                    ('{"key1": "val1"}', json.dumps({"key1": "val1"}))
>>>>>>> 1dcbed41
                ],
                INVALID: [],
            },
            MathesarCustomType.MATHESAR_JSON_ARRAY: {
                VALID: [
<<<<<<< HEAD
                    ('[1, 2, 3]', [1, 2, 3])
=======
                    ('[1, 2, 3]', '[1, 2, 3]')
>>>>>>> 1dcbed41
                ],
                INVALID: [],
            },
            PostgresType.DOUBLE_PRECISION: {
                VALID: [("1.234", 1.234)],
                INVALID: ["bat"],
            },
            MathesarCustomType.EMAIL: {
                VALID: [("alice@example.com", "alice@example.com")],
                INVALID: ["alice-example.com"]
            },
            PostgresType.INTEGER: {
                VALID: [("432", 432)],
                INVALID: ["1.2234"]
            },
            PostgresType.INTERVAL: {
                VALID: [
                    ("1 day", "P0Y0M1DT0H0M0S"),
                    ("1 week", "P0Y0M7DT0H0M0S"),
                    ("3:30", "P0Y0M0DT3H30M0S"),
                    ("00:03:30", "P0Y0M0DT0H3M30S"),
                ],
                INVALID: ["1 potato", "3"],
            },
            MathesarCustomType.MATHESAR_MONEY: {
                VALID: [
                    ("$1234", 1234),
                    ("$1234 HK", 1234),
                    ("$1234.00", 1234),
                    ("$1,234.00", 1234),
                    ("1234 USD", 1234),
                    ("$1,234,567.1234", Decimal('1234567.1234')),
                ],
                INVALID: ["nanumb"],
            },
            MathesarCustomType.MULTICURRENCY_MONEY: {
                VALID: [
                    (
                        "1234",
                        {multicurrency.VALUE: 1234, multicurrency.CURRENCY: "USD"}
                    )
                ],
                INVALID: ["nanumb"],
            },
            PostgresType.MONEY: {
                VALID: [("$1234", "$1,234.00")],
                INVALID: ["nanumb"],
            },
            PostgresType.NUMERIC: {
                VALID: [
                    ("3.14", Decimal("3.14")),
                    ("123,456.7", Decimal("123456.7")),
                    ("123.456,7", Decimal("123456.7")),
                    ("123 456,7", Decimal("123456.7")),
                    ("1,23,456.7", Decimal("123456.7")),
                    ("123'456.7", Decimal("123456.7")),
                    ("-3.14", Decimal("-3.14")),
                    ("-123,456.7", Decimal("-123456.7")),
                    ("-123.456,7", Decimal("-123456.7")),
                    ("-123 456,7", Decimal("-123456.7")),
                    ("-1,23,456.7", Decimal("-123456.7")),
                    ("-123'456.7", Decimal("-123456.7"))
                ],
                INVALID: ["not a number"],
            },
            PostgresType.REAL: {
                VALID: [("1.234", 1.234)],
                INVALID: ["real"]
            },
            PostgresType.SMALLINT: {
                VALID: [("432", 432)],
                INVALID: ["1.2234"]
            },
            PostgresType.DATE: {
                VALID: [
                    ("1999-01-18", "1999-01-18 AD"),
                    ("1/18/1999", "1999-01-18 AD"),
                    ("jan-1999-18", "1999-01-18 AD"),
                    ("19990118", "1999-01-18 AD"),
                ],
                INVALID: [
                    "18/1/1999",
                    "not a date",
                    "1234",
                ]
            },
            MathesarCustomType.URI: {
                VALID: [
                    ("https://centerofci.org", "https://centerofci.org"),
                    ("http://centerofci.org", "http://centerofci.org"),
                    ("centerofci.org", "http://centerofci.org"),
                    ("nasa.gov", "http://nasa.gov"),
                    ("museumoflondon.org.uk", "http://museumoflondon.org.uk"),
                ],
                INVALID: ["/sdf/", "localhost", "$123.45", "154.23USD"]
            },
            PostgresType.TEXT: {VALID: [("a string", "a string")]},
            PostgresType.TIME_WITHOUT_TIME_ZONE: {
                VALID: [("04:05:06", "04:05:06.0"), ("04:05", "04:05:00.0")],
                INVALID: ["not a time"]
            },
            PostgresType.TIME_WITH_TIME_ZONE: {
                VALID: [
                    ("04:05:06", "04:05:06.0Z"),
                    ("04:05+01", "04:05:00.0+01:00")
                ],
                INVALID: ["not a time"]
            },
            PostgresType.TIMESTAMP_WITH_TIME_ZONE: {
                VALID: [("1999-01-18 12:30:45+00", "1999-01-18T12:30:45.0Z AD")],
                INVALID: ["not a timestamp"]
            },
            PostgresType.TIMESTAMP_WITHOUT_TIME_ZONE: {
                VALID: [("1999-01-18 12:30:45", "1999-01-18T12:30:45.0 AD")],
                INVALID: ["not a timestamp"]
            },
            PostgresType.CHARACTER_VARYING: {VALID: [("a string", "a string")]},
        }
    },
    MathesarCustomType.URI: {
        TARGET_DICT: {
            PostgresType.CHARACTER: {VALID: []},
            PostgresType.TEXT: {VALID: [("https://centerofci.org", "https://centerofci.org")]},
            MathesarCustomType.URI: {VALID: [("https://centerofci.org", "https://centerofci.org")]},
            PostgresType.CHARACTER_VARYING: {VALID: [("https://centerofci.org", "https://centerofci.org")]},
        }
    },
    PostgresType.CHARACTER_VARYING: {
        TARGET_DICT: {
            PostgresType.BIGINT: {
                VALID: [("432", 432), ("1234123412341234", 1234123412341234)],
                INVALID: ["1.2234"]
            },
            PostgresType.BOOLEAN: {
                VALID: [
                    ("true", True), ("false", False), ("t", True), ("f", False),
                    ("yes", True), ("y", True), ("no", False), ("n", False),
                    ("on", True), ("off", False),
                ],
                INVALID: ["cat"],
            },
            PostgresType.CHARACTER: {VALID: [("a", "a")]},
            PostgresType.DATE: {
                VALID: [
                    ("1999-01-18", "1999-01-18 AD"),
                    ("1/18/1999", "1999-01-18 AD"),
                    ("jan-1999-18", "1999-01-18 AD"),
                    ("19990118", "1999-01-18 AD"),
                ],
                INVALID: [
                    "18/1/1999",
                    "not a date",
                    "1234",
                ]
            },
            PostgresType.JSON: {
                VALID: [
                    ('{"key1": "val1"}', json.loads('{"key1": "val1"}')),
                    ('{"key2": "val2"}', json.loads('{"key2": "val2"}'))
                ],
                INVALID: [],
            },
            PostgresType.JSONB: {
                VALID: [
                    ('{"key1": "val1"}', json.loads('{"key1": "val1"}')),
                    ('{"key2": "val2"}', json.loads('{"key2": "val2"}'))
                ],
                INVALID: [],
            },
            MathesarCustomType.MATHESAR_JSON_OBJECT: {
                VALID: [
<<<<<<< HEAD
                    ('{"key1": "val1"}', {"key1": "val1"})
=======
                    ('{"key1": "val1"}', json.dumps({"key1": "val1"}))
>>>>>>> 1dcbed41
                ],
                INVALID: [],
            },
            MathesarCustomType.MATHESAR_JSON_ARRAY: {
                VALID: [
<<<<<<< HEAD
                    ('[1, 2, 3]', [1, 2, 3])
=======
                    ('[1, 2, 3]', '[1, 2, 3]')
>>>>>>> 1dcbed41
                ],
                INVALID: [],
            },
            PostgresType.DOUBLE_PRECISION: {
                VALID: [("1.234", 1.234)],
                INVALID: ["bat"],
            },
            MathesarCustomType.EMAIL: {
                VALID: [("alice@example.com", "alice@example.com")],
                INVALID: ["alice-example.com"]
            },
            PostgresType.INTEGER: {
                VALID: [("432", 432)],
                INVALID: ["1.2234"]
            },
            PostgresType.INTERVAL: {
                VALID: [
                    ("1 day", "P0Y0M1DT0H0M0S"),
                    ("1 week", "P0Y0M7DT0H0M0S"),
                    ("3:30", "P0Y0M0DT3H30M0S"),
                    ("00:03:30", "P0Y0M0DT0H3M30S"),
                ],
                INVALID: ["1 potato", "3"],
            },
            MathesarCustomType.MATHESAR_MONEY: {
                VALID: [
                    ("$1234", 1234),
                    ("-$$ 1,234,567", Decimal('-1234567')),
                ],
                INVALID: ["nanumb"],
            },
            PostgresType.MONEY: {VALID: [("$12.12", "$12.12")]},
            MathesarCustomType.MULTICURRENCY_MONEY: {
                VALID: [
                    (
                        "1234",
                        {multicurrency.VALUE: 1234, multicurrency.CURRENCY: "USD"}
                    )
                ],
                INVALID: ["nanumb"],
            },
            PostgresType.NUMERIC: {
                VALID: [
                    ("3.14", Decimal("3.14")),
                    ("123,456.7", Decimal("123456.7")),
                    ("123.456,7", Decimal("123456.7")),
                    ("123 456,7", Decimal("123456.7")),
                    ("1,23,456.7", Decimal("123456.7")),
                    ("123'456.7", Decimal("123456.7")),
                    ("-3.14", Decimal("-3.14")),
                    ("-123,456.7", Decimal("-123456.7")),
                    ("-123.456,7", Decimal("-123456.7")),
                    ("-123 456,7", Decimal("-123456.7")),
                    ("-1,23,456.7", Decimal("-123456.7")),
                    ("-123'456.7", Decimal("-123456.7"))
                ],
                INVALID: ["not a number"],
            },
            PostgresType.REAL: {
                VALID: [("1.234", 1.234)],
                INVALID: ["real"]
            },
            PostgresType.SMALLINT: {
                VALID: [("432", 432)],
                INVALID: ["1.2234"]
            },
            PostgresType.TEXT: {VALID: [("a string", "a string")]},
            PostgresType.TIME_WITHOUT_TIME_ZONE: {
                VALID: [("04:05:06", "04:05:06.0"), ("04:05", "04:05:00.0")],
                INVALID: ["not a time"]
            },
            PostgresType.TIME_WITH_TIME_ZONE: {
                VALID: [
                    ("04:05:06", "04:05:06.0Z"),
                    ("04:05+01", "04:05:00.0+01:00")
                ],
                INVALID: [
                    "not a time",
                ]
            },
            PostgresType.TIMESTAMP_WITH_TIME_ZONE: {
                VALID: [("1999-01-18 12:30:45+00", "1999-01-18T12:30:45.0Z AD")],
                INVALID: ["not a timestamp"]
            },
            PostgresType.TIMESTAMP_WITHOUT_TIME_ZONE: {
                VALID: [("1999-01-18 12:30:45+00", "1999-01-18T12:30:45.0 AD")],
                INVALID: ["not a timestamp"]
            },
            MathesarCustomType.URI: {
                VALID: [("https://centerofci.org", "https://centerofci.org")],
                INVALID: ["/sdf/"]
            },
            PostgresType.CHARACTER_VARYING: {VALID: [("a string", "a string")]},
        }
    }
}


# TODO move to a more fundamental db type test suite
def test_get_alter_column_types_with_custom_engine(engine):
    available_known_db_types = get_available_known_db_types(engine)
    custom_db_types = CUSTOM_DB_TYPE_TO_SA_CLASS.keys()
    for custom_db_type in custom_db_types:
        assert custom_db_type in available_known_db_types


# TODO move to a more fundamental db type test suite
def test_db_type_juggling_consistency(engine):
    """
    A db type should remain constant after being reflected from its SA class.
    """
    available_known_db_types = get_available_known_db_types(engine)
    for db_type in available_known_db_types:
        sa_class = db_type.get_sa_class(engine)
        db_type_from_sa_class = get_db_type_enum_from_class(sa_class, engine)
        assert db_type == db_type_from_sa_class


# This list is assembled by taking all source and target type pairs without type options and then
# appending some of those pairs again with type options specified.
type_test_list = [
    (
        source_type,
        target_type,
        {},
    )
    for source_type, val in MASTER_DB_TYPE_MAP_SPEC.items()
    for target_type in val[TARGET_DICT]
] + [
    (source_type, PostgresType.NUMERIC, {"precision": 5})
    for source_type, val in MASTER_DB_TYPE_MAP_SPEC.items() if PostgresType.NUMERIC in val[TARGET_DICT]
] + [
    (source_type, PostgresType.NUMERIC, {"precision": 5, "scale": 3})
    for source_type, val in MASTER_DB_TYPE_MAP_SPEC.items() if PostgresType.NUMERIC in val[TARGET_DICT]
] + [
    (source_type, PostgresType.TIME_WITHOUT_TIME_ZONE, {"precision": 5})
    for source_type, val in MASTER_DB_TYPE_MAP_SPEC.items() if PostgresType.TIME_WITHOUT_TIME_ZONE in val[TARGET_DICT]
] + [
    (source_type, PostgresType.TIME_WITH_TIME_ZONE, {"precision": 5})
    for source_type, val in MASTER_DB_TYPE_MAP_SPEC.items() if PostgresType.TIME_WITH_TIME_ZONE in val[TARGET_DICT]
] + [
    (source_type, PostgresType.TIMESTAMP_WITH_TIME_ZONE, {"precision": 5})
    for source_type, val in MASTER_DB_TYPE_MAP_SPEC.items() if PostgresType.TIMESTAMP_WITH_TIME_ZONE in val[TARGET_DICT]
] + [
    (source_type, PostgresType.TIMESTAMP_WITHOUT_TIME_ZONE, {"precision": 5})
    for source_type, val in MASTER_DB_TYPE_MAP_SPEC.items() if PostgresType.TIMESTAMP_WITHOUT_TIME_ZONE in val[TARGET_DICT]
] + [
    (source_type, PostgresType.CHARACTER, {"length": 5})
    for source_type, val in MASTER_DB_TYPE_MAP_SPEC.items() if PostgresType.CHARACTER in val[TARGET_DICT]
]


@pytest.mark.parametrize(
    "source_type,target_type,options", type_test_list
)
def test_alter_column_type_alters_column_type(
    engine_with_schema, source_type, target_type, options
):
    """
    The massive number of cases make sure all type casting functions at
    least pass a smoke test for each type mapping defined in
    MASTER_DB_TYPE_MAP_SPEC above.
    """
    engine, schema = engine_with_schema
    TABLE_NAME = "testtable"
    COLUMN_NAME = "testcol"
    metadata = MetaData(bind=engine)
    source_sa_type = source_type.get_sa_class(engine)
    input_table = Table(
        TABLE_NAME,
        metadata,
        Column(COLUMN_NAME, source_sa_type),
        schema=schema
    )
    input_table.create()
    with engine.begin() as conn:
        alter_column_type(
            get_oid_from_table(TABLE_NAME, schema, engine),
            COLUMN_NAME,
            engine,
            conn,
            target_type,
            options
        )
    metadata = MetaData(bind=engine)
    metadata.reflect()
    actual_column = Table(
        TABLE_NAME,
        metadata,
        schema=schema,
        autoload_with=engine
    ).columns[COLUMN_NAME]
    actual_type = get_db_type_enum_from_class(actual_column.type.__class__, engine)
    assert actual_type == target_type


type_test_data_args_list = [
    (
        NUMERIC(precision=5),
        PostgresType.NUMERIC,
        {},
        1,
        1.0,
    ),
    (
        NUMERIC(precision=5, scale=2),
        PostgresType.NUMERIC,
        {},
        1,
        1.0,
    ),
    (
        PostgresType.NUMERIC,
        PostgresType.NUMERIC,
        {"precision": 5, "scale": 2},
        1.234,
        Decimal("1.23"),
    ),
    # test that rounding is as intended
    (
        PostgresType.NUMERIC,
        PostgresType.NUMERIC,
        {"precision": 5, "scale": 2},
        1.235,
        Decimal("1.24"),
    ),
    (
        PostgresType.CHARACTER_VARYING,
        PostgresType.NUMERIC,
        {"precision": 6, "scale": 2},
        "5000.134",
        Decimal("5000.13"),
    ),
    (
        PostgresType.TIME_WITHOUT_TIME_ZONE,
        PostgresType.TIME_WITHOUT_TIME_ZONE,
        {"precision": 0},
        "00:00:00.1234",
        "00:00:00.0",
    ),
    (
        PostgresType.TIME_WITH_TIME_ZONE,
        PostgresType.TIME_WITH_TIME_ZONE,
        {"precision": 0},
        "00:00:00.1234-04:30",
        "00:00:00.0-04:30",
    ),
    (
        PostgresType.TIMESTAMP_WITH_TIME_ZONE,
        PostgresType.TIMESTAMP_WITH_TIME_ZONE,
        {"precision": 0},
        "1999-01-01 00:00:00",
        "1999-01-01T00:00:00.0Z AD",
    ),
    (
        PostgresType.TIMESTAMP_WITHOUT_TIME_ZONE,
        PostgresType.TIMESTAMP_WITHOUT_TIME_ZONE,
        {"precision": 0},
        "1999-01-01 00:00:00",
        "1999-01-01T00:00:00.0 AD",
    ),
    (
        PostgresType.CHARACTER_VARYING,
        PostgresType.CHARACTER,
        {"length": 5},
        "abcde",
        "abcde",
    ),
]


@pytest.mark.parametrize(
    "source_type,target_type,options,value,expect_value", type_test_data_args_list
)
def test_alter_column_type_casts_column_data_args(
        engine_with_schema, source_type, target_type, options, value, expect_value,
):
    engine, schema = engine_with_schema
    TABLE_NAME = "testtable"
    COLUMN_NAME = "testcol"
    metadata = MetaData(bind=engine)
    # Sometimes source_type is a DatabaseType enum and other times an SA type instance.
    source_sa_type = (
        source_type.get_sa_class(engine)
        if isinstance(source_type, DatabaseType)
        else source_type
    )
    input_table = Table(
        TABLE_NAME,
        metadata,
        Column(COLUMN_NAME, source_sa_type),
        schema=schema
    )
    input_table.create()
    ins = input_table.insert(values=(value,))
    with engine.begin() as conn:
        conn.execute(ins)
        alter_column_type(
            get_oid_from_table(TABLE_NAME, schema, engine),
            COLUMN_NAME,
            engine,
            conn,
            target_type,
            options
        )
    metadata = MetaData(bind=engine)
    metadata.reflect()
    actual_table = Table(
        TABLE_NAME,
        metadata,
        schema=schema,
        autoload_with=engine
    )
    sel = actual_table.select()
    with engine.connect() as conn:
        res = conn.execute(sel).fetchall()
    actual_value = res[0][0]
    assert actual_value == expect_value


type_test_data_gen_list = [
    (
        source_type,
        target_type,
        in_val,
        out_val,
    )
    for source_type, val in MASTER_DB_TYPE_MAP_SPEC.items()
    for target_type in val[TARGET_DICT]
    for in_val, out_val in val[TARGET_DICT][target_type].get(VALID, [])
]


@pytest.mark.parametrize(
    "source_type,target_type,in_val,out_val", type_test_data_gen_list
)
def test_alter_column_casts_data_gen(
        engine_with_schema, source_type, target_type, in_val, out_val
):
    engine, schema = engine_with_schema
    TABLE_NAME = "testtable"
    COLUMN_NAME = "testcol"
    metadata = MetaData(bind=engine)
    source_sa_type = source_type.get_sa_class(engine)
    default_unsupported = [
        MathesarCustomType.MULTICURRENCY_MONEY,
        PostgresType.JSON,
        PostgresType.JSONB,
        MathesarCustomType.MATHESAR_JSON_ARRAY,
        MathesarCustomType.MATHESAR_JSON_OBJECT,
    ]
    if source_type not in default_unsupported and target_type not in default_unsupported:
        in_sel = select(cast(cast(in_val, source_sa_type), VARCHAR))
        with engine.begin() as conn:
            processed_in_val = conn.execute(in_sel).scalar()
    else:
        processed_in_val = None

    input_table = Table(
        TABLE_NAME,
        metadata,
        Column(
            COLUMN_NAME,
            source_sa_type,
            server_default=processed_in_val
        ),
        schema=schema
    )
    input_table.create()
    ins = input_table.insert().values(testcol=in_val)
    with engine.begin() as conn:
        conn.execute(ins)
        alter_column_type(
            get_oid_from_table(TABLE_NAME, schema, engine),
            COLUMN_NAME,
            engine,
            conn,
            target_type
        )
    metadata = MetaData(bind=engine)
    metadata.reflect()
    actual_table = Table(TABLE_NAME, metadata, schema=schema, autoload_with=engine)
    sel = actual_table.select()
    with engine.connect() as conn:
        res = conn.execute(sel).fetchall()
    actual_value = res[0][0]
    assert actual_value == out_val
    table_oid = get_oid_from_table(TABLE_NAME, schema, engine)
    column_attnum = get_column_attnum_from_name(table_oid, COLUMN_NAME, engine)
    actual_default = get_column_default(table_oid, column_attnum, engine)
    # TODO This needs to be sorted out by fixing how server_default is set.
    if source_type not in default_unsupported and target_type not in default_unsupported:
        assert actual_default == out_val


type_test_bad_data_gen_list = [
    (
        source_type,
        target_type,
        data,
    )
    for source_type, val in MASTER_DB_TYPE_MAP_SPEC.items()
    for target_type in val[TARGET_DICT]
    for data in val[TARGET_DICT][target_type].get(INVALID, [])
]


@pytest.mark.parametrize(
    "source_type,target_type,value", type_test_bad_data_gen_list
)
def test_alter_column_type_raises_on_bad_column_data(
        engine_with_schema, source_type, target_type, value,
):
    engine, schema = engine_with_schema
    TABLE_NAME = "testtable"
    COLUMN_NAME = "testcol"
    metadata = MetaData(bind=engine)
    source_sa_type = source_type.get_sa_class(engine)
    input_table = Table(
        TABLE_NAME,
        metadata,
        Column(COLUMN_NAME, source_sa_type),
        schema=schema
    )
    input_table.create()
    ins = input_table.insert(values=(value,))
    with engine.begin() as conn:
        conn.execute(ins)
        with pytest.raises(Exception):
            alter_column_type(
                get_oid_from_table(TABLE_NAME, schema, engine),
                COLUMN_NAME,
                engine,
                conn,
                target_type
            )


def test_alter_column_type_raises_on_bad_parameters(
        engine_with_schema,
):
    engine, schema = engine_with_schema
    TABLE_NAME = "testtable"
    COLUMN_NAME = "testcol"
    metadata = MetaData(bind=engine)
    input_table = Table(
        TABLE_NAME,
        metadata,
        Column(COLUMN_NAME, NUMERIC),
        schema=schema
    )
    input_table.create()
    ins = input_table.insert(values=(5.3,))
    bad_options = {"precision": 3, "scale": 4}  # scale must be smaller than precision
    with engine.begin() as conn:
        conn.execute(ins)
        with pytest.raises(DataError) as e:
            alter_column_type(
                get_oid_from_table(TABLE_NAME, schema, engine),
                COLUMN_NAME,
                engine,
                conn,
                PostgresType.NUMERIC,
                bad_options
            )
            assert e.orig == InvalidParameterValue


def test_get_column_cast_expression_unchanged(engine_with_schema):
    engine, _ = engine_with_schema
    target_type = PostgresType.NUMERIC
    col_name = "my_column"
    column = Column(col_name, NUMERIC)
    cast_expr = cast_operations.get_column_cast_expression(
        column, target_type, engine
    )
    assert cast_expr == column


def test_get_column_cast_expression_change(engine_with_schema):
    engine, _ = engine_with_schema
    target_type = PostgresType.BOOLEAN
    col_name = "my_column"
    column = Column(col_name, NUMERIC)
    cast_expr = cast_operations.get_column_cast_expression(
        column, target_type, engine
    )
    assert str(cast_expr) == f"mathesar_types.cast_to_boolean({col_name})"


def test_get_column_cast_expression_change_quotes(engine_with_schema):
    engine, _ = engine_with_schema
    target_type = PostgresType.BOOLEAN
    col_name = "A Column Needing Quotes"
    column = Column(col_name, NUMERIC)
    cast_expr = cast_operations.get_column_cast_expression(
        column, target_type, engine
    )
    assert str(cast_expr) == f'mathesar_types.cast_to_boolean("{col_name}")'


def test_get_column_cast_expression_unsupported(engine_without_ischema_names_updated):
    engine = engine_without_ischema_names_updated
    target_type = MathesarCustomType.URI
    column = Column("colname", NUMERIC)
    with pytest.raises(cast_operations.UnsupportedTypeException):
        cast_operations.get_column_cast_expression(
            column, target_type, engine
        )


cast_expr_numeric_option_list = [
    (
        PostgresType.NUMERIC,
        PostgresType.NUMERIC,
        {"precision": 3},
        'CAST(colname AS NUMERIC(3))',
    ),
    (
        PostgresType.NUMERIC,
        PostgresType.NUMERIC,
        {"precision": 3, "scale": 2},
        'CAST(colname AS NUMERIC(3, 2))',
    ),
    (
        PostgresType.NUMERIC,
        PostgresType.NUMERIC,
        {"precision": 3, "scale": 2},
        'CAST(colname AS NUMERIC(3, 2))',
    ),
    (
        PostgresType.CHARACTER_VARYING,
        PostgresType.NUMERIC,
        {"precision": 3, "scale": 2},
        'CAST(mathesar_types.cast_to_numeric(colname) AS NUMERIC(3, 2))',
    ),
    (
        PostgresType.INTERVAL,
        PostgresType.INTERVAL,
        {"fields": "YEAR"},
        "CAST(colname AS INTERVAL YEAR)",
    ),
    (
        PostgresType.INTERVAL,
        PostgresType.INTERVAL,
        {"precision": 2},
        "CAST(colname AS INTERVAL (2))",
    ),
    (
        PostgresType.INTERVAL,
        PostgresType.INTERVAL,
        {"precision": 3, "fields": "SECOND"},
        "CAST(colname AS INTERVAL SECOND (3))",
    ),
    (
        PostgresType.CHARACTER_VARYING,
        PostgresType.INTERVAL,
        {"precision": 3, "fields": "SECOND"},
        "CAST(mathesar_types.cast_to_interval(colname) AS INTERVAL SECOND (3))",
    )
]


@pytest.mark.parametrize(
    "source_type,target_type,options,expect_cast_expr", cast_expr_numeric_option_list
)
def test_get_column_cast_expression_type_options(
        engine_with_schema, source_type, target_type, options, expect_cast_expr
):
    engine, _ = engine_with_schema
    source_sa_type = source_type.get_sa_class(engine)
    column = Column("colname", source_sa_type)
    cast_expr = cast_operations.get_column_cast_expression(
        column, target_type, engine, type_options=options,
    )
    actual_cast_expr = str(cast_expr.compile(engine))
    assert actual_cast_expr == expect_cast_expr


expect_cast_tuples = [
    (source_type, [target_type for target_type in val[TARGET_DICT]])
    for source_type, val in MASTER_DB_TYPE_MAP_SPEC.items()
]


@pytest.mark.parametrize("source_type,expect_target_types", expect_cast_tuples)
def test_get_full_cast_map(engine_with_schema, source_type, expect_target_types):
    engine, _ = engine_with_schema
    actual_cast_map = cast_operations.get_full_cast_map(engine)
    actual_target_types = actual_cast_map[source_type]
    assert set(actual_target_types) == set(expect_target_types)


money_array_examples = [
    ('$1,000.00', ['1,000.00', ',', '.', '$']),
    ('1,000.00$', ['1,000.00', ',', '.', '$']),
    ('$1', ['1', None, None, '$']),
    ('1$', ['1', None, None, '$']),
    ('$ 1', ['1', None, None, '$ ']),
    ('1', None),
    ('1,000', None),
    ('1,000.00', None),
    ('$1,000', None),
    ('$1,000,000', ['1,000,000', ',', None, '$']),
    ('$1,234,567.1234', ['1,234,567.1234', ',', '.', '$']),
    ('1,000,000$', ['1,000,000', ',', None, '$']),
    ('$1 000,000', ['1 000,000', ' ', ',', '$']),
    ('1 000,000$', ['1 000,000', ' ', ',', '$']),
    ('1.000,000$', ['1.000,000', '.', ',', '$']),
    ('$1.000,00 HK', ['1.000,00', '.', ',', '$ HK']),
    ('EUR 1.000,00', ['1.000,00', '.', ',', 'EUR ']),
    ('€1.000,00', ['1.000,00', '.', ',', '€']),
    ('1.000,00€', ['1.000,00', '.', ',', '€']),
    ('€1 000', ['1 000', ' ', None, '€']),
    ('1 000€', ['1 000', ' ', None, '€']),
    ('₿1,324.23466 BTC', ['1,324.23466', ',', '.', '₿ BTC']),
    ('12₿1,324.23466 BTC', None),
    ('₿1,324.23466 BTC12', None),
    ('₹1,00,000', ['1,00,000', ',', None, '₹']),
    ('1,00,000₹', ['1,00,000', ',', None, '₹']),
    ('₹1,00,000.00', ['1,00,000.00', ',', '.', '₹']),
    ('1,00,000.00₹', ['1,00,000.00', ',', '.', '₹']),
    ('10,00,000.00₹', ['10,00,000.00', ',', '.', '₹']),
    ('₹10,00,00,000.00', ['10,00,00,000.00', ',', '.', '₹']),
    ('10,00,00,000.00₹', ['10,00,00,000.00', ',', '.', '₹']),
]


@pytest.mark.parametrize("source_str,expect_arr", money_array_examples)
def test_mathesar_money_array_sql(engine_with_schema, source_str, expect_arr):
    engine, _ = engine_with_schema
    with engine.begin() as conn:
        res = conn.execute(
            select(
                text(f"mathesar_types.get_mathesar_money_array('{source_str}'::text)")
            )
        ).scalar()
    assert res == expect_arr


numeric_array_examples = [
    ('3.14', ['3.14', None, '.']),
    ('331,209.00', ['331,209.00', ',', '.']),
    ('1,234,567.8910', ['1,234,567.8910', ',', '.']),
    ('-1,234,567.8910', ['1,234,567.8910', ',', '.']),
    ('3,14', ['3,14', None, ',']),
    ('331.293,00', ['331.293,00', '.', ',']),
    ('1.234.567,8910', ['1.234.567,8910', '.', ',']),
    ('331 293,00', ['331 293,00', ' ', ',']),
    ('1 234 567,8910', ['1 234 567,8910', ' ', ',']),
    ('-1 234 567,8910', ['1 234 567,8910', ' ', ',']),
    ('1,23,45,678.910', ['1,23,45,678.910', ',', '.']),
    ('1\'\'234\'\'567.8910', ['1\'234\'567.8910', '\'', '.']),
]


@pytest.mark.parametrize("source_str,expect_arr", numeric_array_examples)
def test_numeric_array_sql(engine_with_schema, source_str, expect_arr):
    engine, _ = engine_with_schema
    with engine.begin() as conn:
        res = conn.execute(
            select(
                text(f"mathesar_types.get_numeric_array('{source_str}'::text)")
            )
        ).scalar()
    assert res == expect_arr<|MERGE_RESOLUTION|>--- conflicted
+++ resolved
@@ -126,21 +126,15 @@
             },
             MathesarCustomType.MATHESAR_JSON_OBJECT: {
                 VALID: [
-<<<<<<< HEAD
-                    ({'key1': 'val1'}, {'key1': 'val1'})
-=======
+
                     ({'key1': 'val1'}, json.dumps({'key1': 'val1'}))
->>>>>>> 1dcbed41
                 ],
                 INVALID: [[1, 2, 3]],
             },
             MathesarCustomType.MATHESAR_JSON_ARRAY: {
                 VALID: [
-<<<<<<< HEAD
-                    ([1, 2, 3], [1, 2, 3])
-=======
+
                     ([1, 2, 3], "[1, 2, 3]")
->>>>>>> 1dcbed41
                 ],
                 INVALID: ["{'key1': 'val1'}"],
             },
@@ -182,21 +176,13 @@
             },
             MathesarCustomType.MATHESAR_JSON_OBJECT: {
                 VALID: [
-<<<<<<< HEAD
-                    ({'key1': 'val1'}, {'key1': 'val1'})
-=======
                     ({'key1': 'val1'}, json.dumps({'key1': 'val1'}))
->>>>>>> 1dcbed41
                 ],
                 INVALID: [[1, 2, 3]],
             },
             MathesarCustomType.MATHESAR_JSON_ARRAY: {
                 VALID: [
-<<<<<<< HEAD
-                    ([1, 2, 3], [1, 2, 3])
-=======
                     ([1, 2, 3], "[1, 2, 3]")
->>>>>>> 1dcbed41
                 ],
                 INVALID: [],
             },
@@ -206,31 +192,19 @@
         TARGET_DICT: {
             PostgresType.JSONB: {
                 VALID: [
-<<<<<<< HEAD
-                    ('{"key1": "val1"}', {"key1": "val1"})
-=======
                     ({"key1": "val1"}, {"key1": "val1"})
->>>>>>> 1dcbed41
                 ],
                 INVALID: [],
             },
             PostgresType.JSON: {
                 VALID: [
-<<<<<<< HEAD
-                    ('{"key1": "val1"}', {"key1": "val1"}),
-=======
                     ({"key1": "val1"}, {"key1": "val1"}),
->>>>>>> 1dcbed41
                 ],
                 INVALID: [],
             },
             PostgresType.TEXT: {
                 VALID: [
-<<<<<<< HEAD
-                    ('{"key1": "val1"}', '{"key1": "val1"}')
-=======
                     ({"key1": "val1"}, '{"key1": "val1"}'),
->>>>>>> 1dcbed41
                 ],
                 INVALID: [],
             },
@@ -240,11 +214,7 @@
             },
             PostgresType.CHARACTER_VARYING: {
                 VALID: [
-<<<<<<< HEAD
-                    ('{"key1": "val1"}', '{"key1": "val1"}'),
-=======
                     ({"key1": "val1"}, '{"key1": "val1"}'),
->>>>>>> 1dcbed41
                 ],
                 INVALID: [],
             },
@@ -262,31 +232,19 @@
         TARGET_DICT: {
             PostgresType.JSONB: {
                 VALID: [
-<<<<<<< HEAD
-                    ('[1, 2, 3]', [1, 2, 3])
-=======
                     ([1, 2, 3], [1, 2, 3])
->>>>>>> 1dcbed41
                 ],
                 INVALID: [],
             },
             PostgresType.JSON: {
                 VALID: [
-<<<<<<< HEAD
-                    ('[1, 2, 3]', [1, 2, 3])
-=======
                     ([1, 2, 3], [1, 2, 3])
->>>>>>> 1dcbed41
                 ],
                 INVALID: [],
             },
             PostgresType.TEXT: {
                 VALID: [
-<<<<<<< HEAD
-                    ('[1, 2, 3]', '[1, 2, 3]')
-=======
                     ([1, 2, 3], '[1, 2, 3]')
->>>>>>> 1dcbed41
                 ],
                 INVALID: [],
             },
@@ -296,11 +254,7 @@
             },
             PostgresType.CHARACTER_VARYING: {
                 VALID: [
-<<<<<<< HEAD
-                    ('[1, 2, 3]', '[1, 2, 3]')
-=======
                     ([1, 2, 3], '[1, 2, 3]')
->>>>>>> 1dcbed41
                 ],
                 INVALID: [],
             },
@@ -752,21 +706,13 @@
             },
             MathesarCustomType.MATHESAR_JSON_OBJECT: {
                 VALID: [
-<<<<<<< HEAD
-                    ('{"key1": "val1"}', {"key1": "val1"})
-=======
                     ('{"key1": "val1"}', json.dumps({"key1": "val1"}))
->>>>>>> 1dcbed41
                 ],
                 INVALID: [],
             },
             MathesarCustomType.MATHESAR_JSON_ARRAY: {
                 VALID: [
-<<<<<<< HEAD
-                    ('[1, 2, 3]', [1, 2, 3])
-=======
                     ('[1, 2, 3]', '[1, 2, 3]')
->>>>>>> 1dcbed41
                 ],
                 INVALID: [],
             },
@@ -938,21 +884,13 @@
             },
             MathesarCustomType.MATHESAR_JSON_OBJECT: {
                 VALID: [
-<<<<<<< HEAD
-                    ('{"key1": "val1"}', {"key1": "val1"})
-=======
                     ('{"key1": "val1"}', json.dumps({"key1": "val1"}))
->>>>>>> 1dcbed41
                 ],
                 INVALID: [],
             },
             MathesarCustomType.MATHESAR_JSON_ARRAY: {
                 VALID: [
-<<<<<<< HEAD
-                    ('[1, 2, 3]', [1, 2, 3])
-=======
                     ('[1, 2, 3]', '[1, 2, 3]')
->>>>>>> 1dcbed41
                 ],
                 INVALID: [],
             },
