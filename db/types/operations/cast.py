from frozendict import frozendict

from sqlalchemy import text
from sqlalchemy.sql import quoted_name
from sqlalchemy.sql.functions import Function

from db.types.custom import uri
from db.types.exceptions import UnsupportedTypeException
<<<<<<< HEAD

# DB type name strings
BIGINT = base.PostgresType.BIGINT.value
BOOLEAN = base.PostgresType.BOOLEAN.value
DATE = base.PostgresType.DATE.value
DECIMAL = base.PostgresType.DECIMAL.value
DOUBLE_PRECISION = base.PostgresType.DOUBLE_PRECISION.value
FLOAT = base.PostgresType.FLOAT.value
INTEGER = base.PostgresType.INTEGER.value
INTERVAL = base.PostgresType.INTERVAL.value
MONEY = base.PostgresType.MONEY.value
NUMERIC = base.PostgresType.NUMERIC.value
REAL = base.PostgresType.REAL.value
SMALLINT = base.PostgresType.SMALLINT.value
TEXT = base.PostgresType.TEXT.value

# one-off strings representing keys in ischema_names
CHAR = base.CHAR
STRING = base.STRING
VARCHAR = base.VARCHAR

# custom types
EMAIL = base.MathesarCustomType.EMAIL.value
MATHESAR_MONEY = base.MathesarCustomType.MATHESAR_MONEY.value
MULTICURRENCY_MONEY = base.MathesarCustomType.MULTICURRENCY_MONEY.value
TIME_WITHOUT_TIME_ZONE = base.PostgresType.TIME_WITHOUT_TIME_ZONE.value
TIME_WITH_TIME_ZONE = base.PostgresType.TIME_WITH_TIME_ZONE.value
TIMESTAMP_WITH_TIME_ZONE = base.PostgresType.TIMESTAMP_WITH_TIME_ZONE.value
TIMESTAMP_WITHOUT_TIME_ZONE = base.PostgresType.TIMESTAMP_WITHOUT_TIME_ZONE.value
URI = base.MathesarCustomType.URI.value

# only needed for ischema lookup
FULL_VARCHAR = base.PostgresType.CHARACTER_VARYING.value
FULL_CHAR = base.PostgresType.CHARACTER.value
NAME = base.PostgresType.NAME.value
MATHESAR_CHAR = base.PostgresType.MATHESAR_CHAR.value

DECIMAL_TYPES = frozenset([DECIMAL, DOUBLE_PRECISION, FLOAT, REAL])
INTEGER_TYPES = frozenset([BIGINT, INTEGER, SMALLINT])
NUMBER_TYPES = DECIMAL_TYPES | INTEGER_TYPES | frozenset([NUMERIC])
TEXT_TYPES = frozenset([CHAR, TEXT, VARCHAR])
=======
from db.types.base import PostgresType, MathesarCustomType, get_available_known_db_types, get_db_type_enum_from_class, get_qualified_name
from db.types import categories
>>>>>>> cdbbf6c4

MONEY_ARR_FUNC_NAME = "get_mathesar_money_array"
NUMERIC_ARR_FUNC_NAME = "get_numeric_array"


def get_column_cast_expression(column, target_type, engine, type_options={}):
    """
    Given a Column, we get the correct SQL selectable for selecting the
    results of a Mathesar cast_to_<type> function on that column, where
    <type> is derived from the target_type.
    """
    target_type_class = target_type.get_sa_class(engine)
    if target_type_class is None:
        raise UnsupportedTypeException(
            f"Target Type '{target_type.id}' is not supported."
        )
    column_type = get_db_type_enum_from_class(column.type.__class__, engine)
    if target_type == column_type:
        cast_expr = column
    else:
        qualified_function_name = get_cast_function_name(target_type)
        cast_expr = Function(
            quoted_name(qualified_function_name, False),
            column
        )
    if type_options:
        type_with_options = target_type_class(**type_options)
        cast_expr = cast_expr.cast(type_with_options)
    return cast_expr


def install_all_casts(engine):
    create_boolean_casts(engine)
    create_date_casts(engine)
    create_decimal_number_casts(engine)
    create_email_casts(engine)
    create_integer_casts(engine)
    create_interval_casts(engine)
    create_datetime_casts(engine)
    create_mathesar_money_casts(engine)
    create_money_casts(engine)
    create_multicurrency_money_casts(engine)
    create_textual_casts(engine)
    create_uri_casts(engine)
    create_numeric_casts(engine)


def create_boolean_casts(engine):
    type_body_map = _get_boolean_type_body_map()
    create_cast_functions(PostgresType.BOOLEAN, type_body_map, engine)


def create_date_casts(engine):
    type_body_map = _get_date_type_body_map()
    create_cast_functions(PostgresType.DATE, type_body_map, engine)


def create_decimal_number_casts(engine):
    decimal_number_types = categories.DECIMAL_TYPES
    for db_type in decimal_number_types:
        type_body_map = _get_decimal_number_type_body_map(target_type=db_type)
        create_cast_functions(db_type, type_body_map, engine)


def create_email_casts(engine):
    type_body_map = _get_email_type_body_map()
    create_cast_functions(MathesarCustomType.EMAIL, type_body_map, engine)


def create_integer_casts(engine):
    integer_types = categories.INTEGER_TYPES
    for db_type in integer_types:
        type_body_map = _get_integer_type_body_map(target_type=db_type)
        create_cast_functions(db_type, type_body_map, engine)


def create_interval_casts(engine):
    type_body_map = _get_interval_type_body_map()
    create_cast_functions(PostgresType.INTERVAL, type_body_map, engine)


def create_datetime_casts(engine):
    time_types = [PostgresType.TIME_WITHOUT_TIME_ZONE, PostgresType.TIME_WITH_TIME_ZONE]
    for time_type in time_types:
        type_body_map = _get_time_type_body_map(time_type)
        create_cast_functions(time_type, type_body_map, engine)

    type_body_map = _get_timestamp_with_timezone_type_body_map(PostgresType.TIMESTAMP_WITH_TIME_ZONE)
    create_cast_functions(PostgresType.TIMESTAMP_WITH_TIME_ZONE, type_body_map, engine)

    type_body_map = _get_timestamp_without_timezone_type_body_map()
    create_cast_functions(PostgresType.TIMESTAMP_WITHOUT_TIME_ZONE, type_body_map, engine)

    type_body_map = _get_date_type_body_map()
    create_cast_functions(PostgresType.DATE, type_body_map, engine)


def create_mathesar_money_casts(engine):
    mathesar_money_array_create = _build_mathesar_money_array_function()
    with engine.begin() as conn:
        conn.execute(text(mathesar_money_array_create))
    type_body_map = _get_mathesar_money_type_body_map()
    create_cast_functions(MathesarCustomType.MATHESAR_MONEY, type_body_map, engine)


def create_money_casts(engine):
    type_body_map = _get_money_type_body_map()
    create_cast_functions(PostgresType.MONEY, type_body_map, engine)


def create_multicurrency_money_casts(engine):
    type_body_map = _get_multicurrency_money_type_body_map()
    create_cast_functions(MathesarCustomType.MULTICURRENCY_MONEY, type_body_map, engine)


def create_textual_casts(engine):
    textual_types = categories.STRING_LIKE_TYPES
    for db_type in textual_types:
        type_body_map = _get_textual_type_body_map(engine)
        create_cast_functions(db_type, type_body_map, engine)


def create_uri_casts(engine):
    type_body_map = _get_uri_type_body_map()
    create_cast_functions(MathesarCustomType.URI, type_body_map, engine)


<<<<<<< HEAD
def create_numeric_casts(engine):
    numeric_array_create = _build_numeric_array_function()
    with engine.begin() as conn:
        conn.execute(text(numeric_array_create))
    type_body_map = _get_numeric_type_body_map()
    create_cast_functions(NUMERIC, type_body_map, engine)


def get_full_cast_map(engine):
    full_cast_map = {}
    supported_types = get_robust_supported_alter_column_type_map(engine)
    for source, target in get_defined_source_target_cast_tuples(engine):
        source_python_type = supported_types.get(source)
        print(source)
        target_python_type = supported_types.get(target)
        if source_python_type is not None and target_python_type is not None:
            source_db_type = source_python_type().compile(dialect=engine.dialect)
            target_db_type = target_python_type().compile(dialect=engine.dialect)
            full_cast_map.setdefault(source_db_type, []).append(target_db_type)

    return {
        key: list(set(val)) for key, val in full_cast_map.items()
    }


def get_defined_source_target_cast_tuples(engine):
    type_body_map_map = {
        BIGINT: _get_integer_type_body_map(target_type_str=BIGINT),
        BOOLEAN: _get_boolean_type_body_map(),
        CHAR: _get_textual_type_body_map(engine, target_type_str=CHAR),
        DATE: _get_date_type_body_map(),
        DECIMAL: _get_decimal_number_type_body_map(target_type_str=DECIMAL),
        DOUBLE_PRECISION: _get_decimal_number_type_body_map(target_type_str=DOUBLE_PRECISION),
        EMAIL: _get_email_type_body_map(),
        FLOAT: _get_decimal_number_type_body_map(target_type_str=FLOAT),
        INTEGER: _get_integer_type_body_map(target_type_str=INTEGER),
        MATHESAR_MONEY: _get_mathesar_money_type_body_map(),
        MONEY: _get_money_type_body_map(),
        MULTICURRENCY_MONEY: _get_multicurrency_money_type_body_map(),
        INTERVAL: _get_interval_type_body_map(),
        NUMERIC: _get_numeric_type_body_map(),
        REAL: _get_decimal_number_type_body_map(target_type_str=REAL),
        SMALLINT: _get_integer_type_body_map(target_type_str=SMALLINT),
        TIME_WITHOUT_TIME_ZONE: _get_time_type_body_map(TIME_WITHOUT_TIME_ZONE),
        TIME_WITH_TIME_ZONE: _get_time_type_body_map(TIME_WITH_TIME_ZONE),
        TIMESTAMP_WITH_TIME_ZONE: _get_timestamp_with_timezone_type_body_map(TIMESTAMP_WITH_TIME_ZONE),
        TIMESTAMP_WITHOUT_TIME_ZONE: _get_timestamp_without_timezone_type_body_map(),
        TEXT: _get_textual_type_body_map(engine, target_type_str=TEXT),
        URI: _get_uri_type_body_map(),
        VARCHAR: _get_textual_type_body_map(engine, target_type_str=VARCHAR),
    }
    return {
        (source_type, target_type)
        for target_type in type_body_map_map
        for source_type in type_body_map_map[target_type]
=======
# TODO find more descriptive name
def get_full_cast_map(engine):
    """
    Returns a mapping of source types to target type sets.
    """
    target_to_source_maps = {
        PostgresType.BIGINT: _get_integer_type_body_map(target_type=PostgresType.BIGINT),
        PostgresType.BOOLEAN: _get_boolean_type_body_map(),
        PostgresType.CHARACTER: _get_textual_type_body_map(engine),
        PostgresType.CHARACTER_VARYING: _get_textual_type_body_map(engine),
        PostgresType.DATE: _get_date_type_body_map(),
        PostgresType.DOUBLE_PRECISION: _get_decimal_number_type_body_map(target_type=PostgresType.DOUBLE_PRECISION),
        MathesarCustomType.EMAIL: _get_email_type_body_map(),
        PostgresType.INTEGER: _get_integer_type_body_map(target_type=PostgresType.INTEGER),
        MathesarCustomType.MATHESAR_MONEY: _get_mathesar_money_type_body_map(),
        PostgresType.MONEY: _get_money_type_body_map(),
        MathesarCustomType.MULTICURRENCY_MONEY: _get_multicurrency_money_type_body_map(),
        PostgresType.INTERVAL: _get_interval_type_body_map(),
        PostgresType.NUMERIC: _get_decimal_number_type_body_map(target_type=PostgresType.NUMERIC),
        PostgresType.REAL: _get_decimal_number_type_body_map(target_type=PostgresType.REAL),
        PostgresType.SMALLINT: _get_integer_type_body_map(target_type=PostgresType.SMALLINT),
        PostgresType.TIME_WITHOUT_TIME_ZONE: _get_time_type_body_map(PostgresType.TIME_WITHOUT_TIME_ZONE),
        PostgresType.TIME_WITH_TIME_ZONE: _get_time_type_body_map(PostgresType.TIME_WITH_TIME_ZONE),
        PostgresType.TIMESTAMP_WITH_TIME_ZONE: _get_timestamp_with_timezone_type_body_map(PostgresType.TIMESTAMP_WITH_TIME_ZONE),
        PostgresType.TIMESTAMP_WITHOUT_TIME_ZONE: _get_timestamp_without_timezone_type_body_map(),
        PostgresType.TEXT: _get_textual_type_body_map(engine),
        MathesarCustomType.URI: _get_uri_type_body_map(),
>>>>>>> cdbbf6c4
    }
    # invert the map
    source_to_target_tuples = (
        (source, target)
        for target in target_to_source_maps
        for source in target_to_source_maps[target]
    )
    # reduce (source, target) tuples to a dictionary of sets
    source_to_target_sets = {}
    for source, target in source_to_target_tuples:
        source_to_target_sets.setdefault(source, set()).add(target)
    # freeze the collections
    return frozendict(
        {
            source: frozenset(target_set)
            for source, target_set
            in source_to_target_sets.items()
        }
    )


def create_cast_functions(target_type, type_body_map, engine):
    """
    This python function writes a number of PL/pgSQL functions that cast
    between types supported by Mathesar, and installs them on the DB
    using the given engine.  Each generated PL/pgSQL function has the
    name `cast_to_<target_type>`.  We utilize the function overloading of
    PL/pgSQL to use the correct function body corresponding to a given
    input (source) type.

    Args:
        target_type:   Enum corresponding to the target type of the
                       cast function.
        type_body_map: dictionary that gives a map between source types
                       and the body of a PL/pgSQL function to cast a
                       given source type to the target type.
        engine:        an SQLAlchemy engine.
    """
    for type_, body in type_body_map.items():
        query = assemble_function_creation_sql(type_, target_type, body)
        with engine.begin() as conn:
            conn.execute(text(query))


def assemble_function_creation_sql(argument_type, target_type, function_body):
    function_name = get_cast_function_name(target_type)
    return f"""
    CREATE OR REPLACE FUNCTION {function_name}({argument_type.id})
    RETURNS {target_type.id}
    AS $$
    {function_body}
    $$ LANGUAGE plpgsql RETURNS NULL ON NULL INPUT;
    """


def get_cast_function_name(target_type):
    """
    Some casting functions change postgres config parameters  for the
    transaction they are run on like cast function for casting different
    data type to timestamp with timezone, So they used be in an isolated
    transaction
    """
    unqualified_type_name = target_type.id.split('.')[-1].lower()
    if '(' in unqualified_type_name:
        bare_type_name = unqualified_type_name[:unqualified_type_name.find('(')]
        if unqualified_type_name[-1] != ')':
            bare_type_name += unqualified_type_name[unqualified_type_name.find(')') + 1:]
    else:
        bare_type_name = unqualified_type_name
    function_type_name = '_'.join(bare_type_name.split())
    bare_function_name = f"cast_to_{function_type_name}"
    escaped_bare_function_name = _escape_illegal_characters(bare_function_name)
    qualified_escaped_bare_function_name = get_qualified_name(escaped_bare_function_name)
    return qualified_escaped_bare_function_name


def _escape_illegal_characters(sql_name):
    replacement_mapping = {
        '"': '_double_quote_'
    }
    resulting_string = sql_name
    for old, new in replacement_mapping.items():
        resulting_string = resulting_string.replace(old, new)
    return resulting_string


def _get_boolean_type_body_map():
    """
    Get SQL strings that create various functions for casting different
    types to booleans.

    boolean -> boolean:      Identity. No remarks
    varchar -> boolean:      We only cast 't', 'f', 'true', or 'false'
                             all others raise a custom exception.
    number type -> boolean:  We only cast numbers 1 -> true, 0 -> false
                             (this is not default behavior for
                             PostgreSQL).  Others raise a custom
                             exception.
    """
    source_number_types = categories.NUMERIC_TYPES
    source_text_types = categories.STRING_TYPES
    default_behavior_source_types = frozenset([PostgresType.BOOLEAN])

    not_bool_exception_str = f"RAISE EXCEPTION '% is not a {PostgresType.BOOLEAN.id}', $1;"

    def _get_number_to_boolean_cast_str():
        return f"""
        BEGIN
          IF $1<>0 AND $1<>1 THEN
            {not_bool_exception_str} END IF;
          RETURN $1<>0;
        END;
        """

    def _get_text_to_boolean_cast_str():
        return f"""
        DECLARE
        istrue {PostgresType.BOOLEAN.id};
        BEGIN
          SELECT
            $1='1' OR lower($1) = 'on'
            OR lower($1)='t' OR lower($1)='true'
            OR lower($1)='y' OR lower($1)='yes'
          INTO istrue;
          IF istrue
            OR $1='0' OR lower($1) = 'off'
            OR lower($1)='f' OR lower($1)='false'
            OR lower($1)='n' OR lower($1)='no'
          THEN
            RETURN istrue;
          END IF;
          {not_bool_exception_str}
        END;
        """

    type_body_map = _get_default_type_body_map(
        default_behavior_source_types, PostgresType.BOOLEAN,
    )
    type_body_map.update(
        {
            number_type: _get_number_to_boolean_cast_str()
            for number_type in source_number_types
        }
    )
    type_body_map.update(
        {
            text_type: _get_text_to_boolean_cast_str()
            for text_type in source_text_types
        }
    )
    return type_body_map


def _get_email_type_body_map():
    """
    Get SQL strings that create various functions for casting different
    types to email.

    email -> email:  Identity. No remarks
    varchar -> email:   We use the default PostgreSQL behavior (this will
                     just check that the VARCHAR object satisfies the email
                     DOMAIN).
    """
    identity_set = {MathesarCustomType.EMAIL}
    default_behavior_source_types = categories.STRING_TYPES
    source_types = default_behavior_source_types.union(identity_set)
    return _get_default_type_body_map(
        source_types, MathesarCustomType.EMAIL,
    )


def _get_interval_type_body_map():
    """
    Get SQL strings that create various functions for casting different
    types to interval.

    interval -> interval:  Identity. No remarks
    text_type -> interval: We first check that the varchar *cannot* be cast
                           to a numeric, and then try to cast the varchar
                           to an interval.
    """
    source_text_types = categories.STRING_TYPES

    def _get_text_interval_type_body_map():
        # We need to check that a string isn't a valid number before
        # casting to intervals (since a number is more likely)
        return f""" BEGIN
          PERFORM $1::{PostgresType.NUMERIC.id};
          RAISE EXCEPTION '% is a {PostgresType.NUMERIC.id}', $1;
          EXCEPTION
            WHEN sqlstate '22P02' THEN
              RETURN $1::{PostgresType.INTERVAL.id};
        END;
        """

    type_body_map = {
        PostgresType.INTERVAL: """
        BEGIN
          RETURN $1;
        END;
        """
    }
    type_body_map.update(
        {
            text_type: _get_text_interval_type_body_map()
            for text_type in source_text_types
        }
    )
    return type_body_map


def _get_integer_type_body_map(target_type=PostgresType.INTEGER):
    """
    We use default behavior for identity and casts from TEXT types.
    We specifically disallow rounding or truncating when casting from numerics,
    etc.
    """
<<<<<<< HEAD
    default_behavior_source_types = INTEGER_TYPES | TEXT_TYPES
    no_rounding_source_types = DECIMAL_TYPES | frozenset([money.DB_TYPE, NUMERIC])
=======
    default_behavior_source_types = categories.INTEGER_TYPES | categories.STRING_TYPES
    no_rounding_source_types = categories.DECIMAL_TYPES | categories.MONEY_WITHOUT_CURRENCY_TYPES
    target_type_str = target_type.id
>>>>>>> cdbbf6c4
    cast_loss_exception_str = (
        f"RAISE EXCEPTION '% cannot be cast to {target_type_str} without loss', $1;"
    )

    def _get_no_rounding_cast_to_integer():
        return f"""
        DECLARE integer_res {target_type_str};
        BEGIN
          SELECT $1::{target_type_str} INTO integer_res;
          IF integer_res = $1 THEN
            RETURN integer_res;
          END IF;
          {cast_loss_exception_str}
        END;
        """

    type_body_map = _get_default_type_body_map(
        default_behavior_source_types, target_type,
    )
    type_body_map.update(
        {
            type_name: _get_no_rounding_cast_to_integer()
            for type_name in no_rounding_source_types
        }
    )
    type_body_map.update({PostgresType.BOOLEAN: _get_boolean_to_number_cast(target_type)})
    return type_body_map


def _get_decimal_number_type_body_map(target_type=PostgresType.NUMERIC):
    """
    Get SQL strings that create various functions for casting different
    types to number types including DECIMAL, DOUBLE PRECISION, FLOAT,
    NUMERIC, and REAL.

    The only notable non-default cast is from boolean:
        boolean -> number:  We cast TRUE -> 1, FALSE -> 0
    """

    default_behavior_source_types = (
        categories.NUMERIC_TYPES | categories.STRING_TYPES | categories.MONEY_WITHOUT_CURRENCY_TYPES
    )
    type_body_map = _get_default_type_body_map(
        default_behavior_source_types, target_type,
    )
    type_body_map.update({PostgresType.BOOLEAN: _get_boolean_to_number_cast(target_type)})
    return type_body_map


def _get_boolean_to_number_cast(target_type):
    target_type_str = target_type.id
    return f"""
    BEGIN
      IF $1 THEN
        RETURN 1::{target_type_str};
      END IF;
      RETURN 0::{target_type_str};
    END;
    """


def _get_time_type_body_map(target_type):
    default_behavior_source_types = [
        PostgresType.TEXT, PostgresType.CHARACTER_VARYING, PostgresType.TIME_WITHOUT_TIME_ZONE, PostgresType.TIME_WITH_TIME_ZONE
    ]
    return _get_default_type_body_map(
        default_behavior_source_types, target_type,
    )


def get_text_and_datetime_to_datetime_cast_str(type_condition, exception_string):
    return f"""
    DECLARE
    timestamp_value_with_tz NUMERIC;
    timestamp_value NUMERIC;
    date_value NUMERIC;
    BEGIN
        SET LOCAL TIME ZONE 'UTC';
        SELECT EXTRACT(EPOCH FROM $1::TIMESTAMP WITH TIME ZONE ) INTO timestamp_value_with_tz;
        SELECT EXTRACT(EPOCH FROM $1::TIMESTAMP WITHOUT TIME ZONE) INTO timestamp_value;
        SELECT EXTRACT(EPOCH FROM $1::DATE ) INTO date_value;
        {type_condition}

      {exception_string}
    END;
    """


def _get_timestamp_with_timezone_type_body_map(target_type):
    default_behavior_source_types = categories.DATETIME_TYPES | categories.STRING_TYPES
    return _get_default_type_body_map(default_behavior_source_types, target_type)


def _get_timestamp_without_timezone_type_body_map():
    """
    Get SQL strings that create various functions for casting different
    types to timestamp without timezone.
    We allow casting any text, timezone and date type to be cast into a
    timestamp without timezone, provided it does not any timezone
    information as this could lead to a information loss

    The cast function changes the timezone to `utc` for the transaction
    is called on.  So this function call should be used in a isolated
    transaction to avoid timezone change causing unintended side effect
    """
    source_text_types = categories.STRING_TYPES
    source_datetime_types = frozenset([PostgresType.TIMESTAMP_WITH_TIME_ZONE, PostgresType.DATE])
    default_behavior_source_types = frozenset([PostgresType.TIMESTAMP_WITHOUT_TIME_ZONE])

    not_timestamp_without_tz_exception_str = (
        f"RAISE EXCEPTION '% is not a {PostgresType.TIMESTAMP_WITHOUT_TIME_ZONE.id}', $1;"
    )
    # Check if the value is missing timezone by casting it to a timestamp
    # with timezone and comparing if the value is equal to a timestamp
    # without timezone.
    timestamp_without_tz_condition_str = f"""
            IF (timestamp_value_with_tz = timestamp_value) THEN
            RETURN $1::{PostgresType.TIMESTAMP_WITHOUT_TIME_ZONE.id};
            END IF;
        """

    type_body_map = _get_default_type_body_map(
        default_behavior_source_types, PostgresType.TIMESTAMP_WITHOUT_TIME_ZONE,
    )
    type_body_map.update(
        {
            text_type: get_text_and_datetime_to_datetime_cast_str(
                timestamp_without_tz_condition_str,
                not_timestamp_without_tz_exception_str
            )
            for text_type in source_text_types
        }
    )
    type_body_map.update(
        {
            datetime_type: get_text_and_datetime_to_datetime_cast_str(
                timestamp_without_tz_condition_str,
                not_timestamp_without_tz_exception_str
            )
            for datetime_type in source_datetime_types
        }
    )
    return type_body_map


def _get_mathesar_money_type_body_map():
    """
    Get SQL strings that create various functions for casting different
    types to money.
    We allow casting any number type to our custom money.
    We allow casting the default money type to our custom money.
    We allow casting any textual type to money with the text prefixed or
    suffixed with a currency.
    """
    money_array_function = get_qualified_name(MONEY_ARR_FUNC_NAME)
    default_behavior_source_types = frozenset([MathesarCustomType.MATHESAR_MONEY])
    number_types = categories.NUMERIC_TYPES
    textual_types = categories.STRING_TYPES | frozenset([PostgresType.MONEY])
    cast_exception_str = (
        f"RAISE EXCEPTION '% cannot be cast to {MathesarCustomType.MATHESAR_MONEY.id}', $1;"
    )

    def _get_number_cast_to_money():
        return f"""
        BEGIN
          RETURN $1::numeric::{MathesarCustomType.MATHESAR_MONEY.id};
        END;
        """

    def _get_base_textual_cast_to_money():
        return rf"""
        DECLARE decimal_point {PostgresType.TEXT.id};
        DECLARE is_negative {PostgresType.BOOLEAN.id};
        DECLARE money_arr {PostgresType.TEXT.id}[];
        DECLARE money_num {PostgresType.TEXT.id};
        BEGIN
          SELECT {money_array_function}($1::{PostgresType.TEXT.id}) INTO money_arr;
          IF money_arr IS NULL THEN
            {cast_exception_str}
          END IF;

          SELECT money_arr[1] INTO money_num;
          SELECT ltrim(to_char(1, 'D'), ' ') INTO decimal_point;
          SELECT $1::text ~ '^.*(-|\(.+\)).*$' INTO is_negative;

          IF money_arr[2] IS NOT NULL THEN
            SELECT regexp_replace(money_num, money_arr[2], '', 'gq') INTO money_num;
          END IF;
          IF money_arr[3] IS NOT NULL THEN
            SELECT regexp_replace(money_num, money_arr[3], decimal_point, 'q') INTO money_num;
          END IF;
          IF is_negative THEN
            RETURN ('-' || money_num)::{MathesarCustomType.MATHESAR_MONEY.id};
          END IF;
          RETURN money_num::{MathesarCustomType.MATHESAR_MONEY.id};
        END;
        """

    type_body_map = _get_default_type_body_map(
        default_behavior_source_types, MathesarCustomType.MATHESAR_MONEY,
    )
    type_body_map.update(
        {
            type_name: _get_number_cast_to_money()
            for type_name in number_types
        }
    )
    type_body_map.update(
        {
            type_name: _get_base_textual_cast_to_money()
            for type_name in textual_types
        }
    )
    return type_body_map


def _build_mathesar_money_array_function():
    """
    The main reason for this function to be separate is for testing. This
    does have some performance impact; we should consider inlining later.
    """
    qualified_function_name = get_qualified_name(MONEY_ARR_FUNC_NAME)

    # An attempt to separate pieces into logical bits for easier
    # understanding and modification
    non_numeric = r"(?:[^.,0-9]+)"
    no_separator_big = r"[0-9]{4,}(?:([,.])[0-9]+)?"
    no_separator_small = r"[0-9]{1,3}(?:([,.])[0-9]{1,2}|[0-9]{4,})?"
    comma_separator_req_decimal = r"[0-9]{1,3}(,)[0-9]{3}(\.)[0-9]+"
    period_separator_req_decimal = r"[0-9]{1,3}(\.)[0-9]{3}(,)[0-9]+"
    comma_separator_opt_decimal = r"[0-9]{1,3}(?:(,)[0-9]{3}){2,}(?:(\.)[0-9]+)?"
    period_separator_opt_decimal = r"[0-9]{1,3}(?:(\.)[0-9]{3}){2,}(?:(,)[0-9]+)?"
    space_separator_opt_decimal = r"[0-9]{1,3}(?:( )[0-9]{3})+(?:([,.])[0-9]+)?"
    comma_separator_lakh_system = r"[0-9]{1,2}(?:(,)[0-9]{2})+,[0-9]{3}(?:(\.)[0-9]+)?"

    inner_number_tree = "|".join(
        [
            no_separator_big,
            no_separator_small,
            comma_separator_req_decimal,
            period_separator_req_decimal,
            comma_separator_opt_decimal,
            period_separator_opt_decimal,
            space_separator_opt_decimal,
            comma_separator_lakh_system,
        ]
    )
    inner_number_group = f"({inner_number_tree})"
    required_currency_beginning = f"{non_numeric}{inner_number_group}{non_numeric}?"
    required_currency_ending = f"{non_numeric}?{inner_number_group}{non_numeric}"
    money_finding_regex = f"^(?:{required_currency_beginning}|{required_currency_ending})$"

    actual_number_indices = [1, 16]
    group_divider_indices = [4, 6, 8, 10, 12, 14, 19, 21, 23, 25, 27, 29]
    decimal_point_indices = [2, 3, 5, 7, 9, 11, 13, 15, 17, 18, 20, 22, 24, 26, 28, 30]
    actual_numbers_str = ','.join([f'raw_arr[{idx}]' for idx in actual_number_indices])
    group_dividers_str = ','.join([f'raw_arr[{idx}]' for idx in group_divider_indices])
    decimal_points_str = ','.join([f'raw_arr[{idx}]' for idx in decimal_point_indices])

    text_db_type_id = PostgresType.TEXT.id
    return rf"""
    CREATE OR REPLACE FUNCTION {qualified_function_name}({text_db_type_id}) RETURNS {text_db_type_id}[]
    AS $$
      DECLARE
        raw_arr {text_db_type_id}[];
        actual_number_arr {text_db_type_id}[];
        group_divider_arr {text_db_type_id}[];
        decimal_point_arr {text_db_type_id}[];
        actual_number {text_db_type_id};
        group_divider {text_db_type_id};
        decimal_point {text_db_type_id};
      BEGIN
        SELECT regexp_matches($1, '{money_finding_regex}') INTO raw_arr;
        IF raw_arr IS NULL THEN
          RETURN NULL;
        END IF;
        SELECT array_remove(ARRAY[{actual_numbers_str}], null) INTO actual_number_arr;
        SELECT array_remove(ARRAY[{group_dividers_str}], null) INTO group_divider_arr;
        SELECT array_remove(ARRAY[{decimal_points_str}], null) INTO decimal_point_arr;
        SELECT actual_number_arr[1] INTO actual_number;
        SELECT group_divider_arr[1] INTO group_divider;
        SELECT decimal_point_arr[1] INTO decimal_point;
        RETURN ARRAY[actual_number, group_divider, decimal_point, replace($1, actual_number, '')];
      END;
    $$ LANGUAGE plpgsql;
    """


def _get_money_type_body_map():
    """
    Get SQL strings that create various functions for casting different
    types to money.
    We allow casting any number type to money, assuming currency is the
    locale currency.
    We allow casting our custom money type to money assuming currency is the
    locale currency.
    We allow casting any textual type to money with the text prefixed or
    suffixed with the locale currency.
    """
    default_behavior_source_types = frozenset([PostgresType.MONEY, MathesarCustomType.MATHESAR_MONEY])
    number_types = categories.NUMERIC_TYPES
    textual_types = categories.STRING_TYPES
    cast_loss_exception_str = (
        f"RAISE EXCEPTION '% cannot be cast to {PostgresType.MONEY.id} as currency symbol is missing', $1;"
    )

    def _get_number_cast_to_money():
        return f"""
        BEGIN
          RETURN $1::numeric::{PostgresType.MONEY.id};
        END;
        """

    def _get_base_textual_cast_to_money():
        return f"""
        DECLARE currency {PostgresType.TEXT.id};
        BEGIN
          SELECT to_char(1, 'L') INTO currency;
          IF ($1 LIKE '%' || currency) OR ($1 LIKE currency || '%') THEN
            RETURN $1::{PostgresType.MONEY.id};
          END IF;
          {cast_loss_exception_str}
        END;
        """

    type_body_map = _get_default_type_body_map(
        default_behavior_source_types, PostgresType.MONEY,
    )
    type_body_map.update(
        {
            db_type: _get_number_cast_to_money()
            for db_type in number_types
        }
    )
    type_body_map.update(
        {
            db_type: _get_base_textual_cast_to_money()
            for db_type in textual_types
        }
    )
    return type_body_map


def _get_multicurrency_money_type_body_map():
    """
    Get SQL strings that create various functions for casting different
    types to money.
    We allow casting any number type to money, assuming currency is USD.
    We allow casting any textual type to money, assuming currency is USD
    and that the type can be cast through a numeric.
    """
    default_behavior_source_types = [MathesarCustomType.MULTICURRENCY_MONEY]
    number_types = categories.NUMERIC_TYPES | frozenset([MathesarCustomType.MATHESAR_MONEY])
    textual_types = categories.STRING_TYPES | frozenset([PostgresType.MONEY])

    def _get_number_cast_to_money():
        return f"""
        BEGIN
          RETURN ROW($1, 'USD')::{MathesarCustomType.MULTICURRENCY_MONEY.id};
        END;
        """

    def _get_base_textual_cast_to_money():
        return f"""
        BEGIN
          RETURN ROW($1::numeric, 'USD')::{MathesarCustomType.MULTICURRENCY_MONEY.id};
        END;
        """

    type_body_map = _get_default_type_body_map(
        default_behavior_source_types, MathesarCustomType.MULTICURRENCY_MONEY,
    )
    type_body_map.update(
        {
            db_type: _get_number_cast_to_money()
            for db_type in number_types
        }
    )
    type_body_map.update(
        {
            db_type: _get_base_textual_cast_to_money()
            for db_type in textual_types
        }
    )
    return type_body_map


def _get_textual_type_body_map(engine):
    """
    Get SQL strings that create various functions for casting different
    types to text types through the TEXT type.

    All casts to varchar use default PostgreSQL behavior.
    All types in get_supported_alter_column_types are supported.
    """
    supported_types = get_available_known_db_types(engine)
    # We cast everything through TEXT so that formatting is done correctly
    # for CHAR.
    text_cast_str = f"""
        BEGIN
          RETURN $1::{PostgresType.TEXT.id};
        END;
    """
    return {type_: text_cast_str for type_ in supported_types}


def _get_date_type_body_map():
    """
    Get SQL strings that create various functions for casting different
    types to date.

    We allow casting any text, timezone and date type to be cast into a
    timestamp without timezone, provided it does not any timezone
    information as this could lead to a information loss.

    The cast function changes the timezone to `utc` for the transaction
    is called on.  So this function call should be used in a isolated
    transaction to avoid timezone change causing unintended side effect.
    """
    # Note that default postgres conversion for dates depends on the
    # `DateStyle` option set on the server, which can be one of DMY, MDY,
    # or YMD. Defaults to MDY.
    source_text_types = categories.STRING_TYPES
    source_datetime_types = frozenset([PostgresType.TIMESTAMP_WITH_TIME_ZONE, PostgresType.TIMESTAMP_WITHOUT_TIME_ZONE])
    default_behavior_source_types = frozenset([PostgresType.DATE])

    not_date_exception_str = f"RAISE EXCEPTION '% is not a {PostgresType.DATE.id}', $1;"
    date_condition_str = f"""
            IF (timestamp_value_with_tz = date_value) THEN
            RETURN $1::{PostgresType.DATE.id};
            END IF;
        """

    type_body_map = _get_default_type_body_map(
        default_behavior_source_types, PostgresType.TIMESTAMP_WITH_TIME_ZONE
    )
    type_body_map.update(
        {
            text_type: get_text_and_datetime_to_datetime_cast_str(date_condition_str, not_date_exception_str)
            for text_type in source_text_types
        }
    )
    type_body_map.update(
        {
            datetime_type: get_text_and_datetime_to_datetime_cast_str(date_condition_str, not_date_exception_str)
            for datetime_type in source_datetime_types
        }
    )
    return type_body_map


def _get_uri_type_body_map():
    """
    Get SQL strings that create various functions for casting different
    types to URIs.
    """

    def _get_text_uri_type_body_map():
        # We need to check that a string isn't a valid number before
        # casting to intervals (since a number is more likely)
        auth_func = uri.URIFunction.AUTHORITY.value
        tld_regex = r"'(?<=\.)(?:.(?!\.))+$'"
        not_uri_exception_str = f"RAISE EXCEPTION '% is not a {MathesarCustomType.URI.id}', $1;"
        return f"""
        DECLARE uri_res {MathesarCustomType.URI.id} := 'https://centerofci.org';
        DECLARE uri_tld {PostgresType.TEXT.id};
        BEGIN
          RETURN $1::{MathesarCustomType.URI.id};
          EXCEPTION WHEN SQLSTATE '23514' THEN
              SELECT lower(('http://' || $1)::{MathesarCustomType.URI.id}) INTO uri_res;
              SELECT (regexp_match({auth_func}(uri_res), {tld_regex}))[1]
                INTO uri_tld;
              IF EXISTS(SELECT 1 FROM {uri.QUALIFIED_TLDS} WHERE tld = uri_tld) THEN
                RETURN uri_res;
              END IF;
          {not_uri_exception_str}
        END;
        """

    source_types = frozenset([MathesarCustomType.URI]) | categories.STRING_TYPES
    return {type_: _get_text_uri_type_body_map() for type_ in source_types}


<<<<<<< HEAD
def _get_numeric_type_body_map():
    """
    Get SQL strings that create various functions for casting different
    types to numeric.
    We allow casting any textual type to locale-agnostic numeric.
    """
    default_behavior_source_types = NUMBER_TYPES | frozenset([money.DB_TYPE])
    text_source_types = TEXT_TYPES

    type_body_map = _get_default_type_body_map(
        default_behavior_source_types, NUMERIC
    )
    type_body_map.update(
        {
            text_type: _get_text_to_numeric_cast()
            for text_type in text_source_types
        }
    )
    type_body_map.update({BOOLEAN: _get_boolean_to_number_cast(NUMERIC)})
    return type_body_map


def _get_text_to_numeric_cast():
    numeric_array_function = base.get_qualified_name(NUMERIC_ARR_FUNC_NAME)
    cast_exception_str = (
        f"RAISE EXCEPTION '% cannot be cast to {NUMERIC}', $1;"
    )
    return rf"""
    DECLARE decimal_point {TEXT};
    DECLARE is_negative {BOOLEAN};
    DECLARE numeric_arr {TEXT}[];
    DECLARE numeric {TEXT};
    BEGIN
        SELECT {numeric_array_function}($1::{TEXT}) INTO numeric_arr;
        IF numeric_arr IS NULL THEN
            {cast_exception_str}
        END IF;

        SELECT numeric_arr[1] INTO numeric;
        SELECT ltrim(to_char(1, 'D'), ' ') INTO decimal_point;
        SELECT $1::text ~ '^-.*$' INTO is_negative;

        IF numeric_arr[2] IS NOT NULL THEN
            SELECT regexp_replace(numeric, numeric_arr[2], '', 'gq') INTO numeric;
        END IF;
        IF numeric_arr[3] IS NOT NULL THEN
            SELECT regexp_replace(numeric, numeric_arr[3], decimal_point, 'q') INTO numeric;
        END IF;
        IF is_negative THEN
            RETURN ('-' || numeric)::{NUMERIC};
        END IF;
        RETURN numeric::{NUMERIC};
    END;
    """


def _build_numeric_array_function():
    """
    The main reason for this function to be separate is for testing. This
    does have some performance impact; we should consider inlining later.
    """
    qualified_function_name = base.get_qualified_name(NUMERIC_ARR_FUNC_NAME)

    no_separator = r"[0-9]+(?:([.,])[0-9]+)?"
    period_sep_comma_decimal = r"[0-9]{1,3}(?:(\.)[0-9]{3})+(?:(,)[0-9]+)?"
    comma_sep_period_decimal = r"[0-9]{1,3}(?:(,)[0-9]{3})+(?:(\.)[0-9]+)?"
    space_sep_comma_decimal = r"[0-9]{1,3}(?:( )[0-9]{3})+(?:(,)[0-9]+)?"
    comma_sep_period_decimal_lakh = r"[0-9]{1,3}(?:(,)[0-9]{2})+,[0-9]{3}(?:(\.)[0-9]+)?"
    apostophe_sep_period_decima = r"[0-9]{1,3}(?:(\'')[0-9]{3})+(?:(\.)[0-9]+)?"

    inner_number_tree = "|".join(
        [
            no_separator,
            period_sep_comma_decimal,
            comma_sep_period_decimal,
            space_sep_comma_decimal,
            comma_sep_period_decimal_lakh,
            apostophe_sep_period_decima
        ]
    )
    numeric_finding_regex = f"^[-+]?(?:({inner_number_tree}))$"

    actual_number_indices = [1]
    group_divider_indices = [3, 5, 7, 9, 11]
    decimal_point_indices = [2, 4, 6, 8, 10, 12]
    actual_numbers_str = ','.join([f'raw_arr[{idx}]' for idx in actual_number_indices])
    group_dividers_str = ','.join([f'raw_arr[{idx}]' for idx in group_divider_indices])
    decimal_points_str = ','.join([f'raw_arr[{idx}]' for idx in decimal_point_indices])

    return rf"""
    CREATE OR REPLACE FUNCTION {qualified_function_name}({TEXT}) RETURNS {TEXT}[]
    AS $$
      DECLARE
        raw_arr {TEXT}[];
        actual_number_arr {TEXT}[];
        group_divider_arr {TEXT}[];
        decimal_point_arr {TEXT}[];
        actual_number {TEXT};
        group_divider {TEXT};
        decimal_point {TEXT};
      BEGIN
        SELECT regexp_matches($1, '{numeric_finding_regex}') INTO raw_arr;
        IF raw_arr IS NULL THEN
          RETURN NULL;
        END IF;
        SELECT array_remove(ARRAY[{actual_numbers_str}], null) INTO actual_number_arr;
        SELECT array_remove(ARRAY[{group_dividers_str}], null) INTO group_divider_arr;
        SELECT array_remove(ARRAY[{decimal_points_str}], null) INTO decimal_point_arr;
        SELECT actual_number_arr[1] INTO actual_number;
        SELECT group_divider_arr[1] INTO group_divider;
        SELECT decimal_point_arr[1] INTO decimal_point;
        RETURN ARRAY[actual_number, group_divider, decimal_point];
      END;
    $$ LANGUAGE plpgsql;
    """


def _get_default_type_body_map(source_types, target_type_str):
=======
def _get_default_type_body_map(source_types, target_type):
>>>>>>> cdbbf6c4
    default_cast_str = f"""
        BEGIN
          RETURN $1::{target_type.id};
        END;
    """
    return {db_type: default_cast_str for db_type in source_types}<|MERGE_RESOLUTION|>--- conflicted
+++ resolved
@@ -6,52 +6,8 @@
 
 from db.types.custom import uri
 from db.types.exceptions import UnsupportedTypeException
-<<<<<<< HEAD
-
-# DB type name strings
-BIGINT = base.PostgresType.BIGINT.value
-BOOLEAN = base.PostgresType.BOOLEAN.value
-DATE = base.PostgresType.DATE.value
-DECIMAL = base.PostgresType.DECIMAL.value
-DOUBLE_PRECISION = base.PostgresType.DOUBLE_PRECISION.value
-FLOAT = base.PostgresType.FLOAT.value
-INTEGER = base.PostgresType.INTEGER.value
-INTERVAL = base.PostgresType.INTERVAL.value
-MONEY = base.PostgresType.MONEY.value
-NUMERIC = base.PostgresType.NUMERIC.value
-REAL = base.PostgresType.REAL.value
-SMALLINT = base.PostgresType.SMALLINT.value
-TEXT = base.PostgresType.TEXT.value
-
-# one-off strings representing keys in ischema_names
-CHAR = base.CHAR
-STRING = base.STRING
-VARCHAR = base.VARCHAR
-
-# custom types
-EMAIL = base.MathesarCustomType.EMAIL.value
-MATHESAR_MONEY = base.MathesarCustomType.MATHESAR_MONEY.value
-MULTICURRENCY_MONEY = base.MathesarCustomType.MULTICURRENCY_MONEY.value
-TIME_WITHOUT_TIME_ZONE = base.PostgresType.TIME_WITHOUT_TIME_ZONE.value
-TIME_WITH_TIME_ZONE = base.PostgresType.TIME_WITH_TIME_ZONE.value
-TIMESTAMP_WITH_TIME_ZONE = base.PostgresType.TIMESTAMP_WITH_TIME_ZONE.value
-TIMESTAMP_WITHOUT_TIME_ZONE = base.PostgresType.TIMESTAMP_WITHOUT_TIME_ZONE.value
-URI = base.MathesarCustomType.URI.value
-
-# only needed for ischema lookup
-FULL_VARCHAR = base.PostgresType.CHARACTER_VARYING.value
-FULL_CHAR = base.PostgresType.CHARACTER.value
-NAME = base.PostgresType.NAME.value
-MATHESAR_CHAR = base.PostgresType.MATHESAR_CHAR.value
-
-DECIMAL_TYPES = frozenset([DECIMAL, DOUBLE_PRECISION, FLOAT, REAL])
-INTEGER_TYPES = frozenset([BIGINT, INTEGER, SMALLINT])
-NUMBER_TYPES = DECIMAL_TYPES | INTEGER_TYPES | frozenset([NUMERIC])
-TEXT_TYPES = frozenset([CHAR, TEXT, VARCHAR])
-=======
 from db.types.base import PostgresType, MathesarCustomType, get_available_known_db_types, get_db_type_enum_from_class, get_qualified_name
 from db.types import categories
->>>>>>> cdbbf6c4
 
 MONEY_ARR_FUNC_NAME = "get_mathesar_money_array"
 NUMERIC_ARR_FUNC_NAME = "get_numeric_array"
@@ -178,64 +134,14 @@
     type_body_map = _get_uri_type_body_map()
     create_cast_functions(MathesarCustomType.URI, type_body_map, engine)
 
-
-<<<<<<< HEAD
 def create_numeric_casts(engine):
     numeric_array_create = _build_numeric_array_function()
     with engine.begin() as conn:
         conn.execute(text(numeric_array_create))
     type_body_map = _get_numeric_type_body_map()
-    create_cast_functions(NUMERIC, type_body_map, engine)
-
-
-def get_full_cast_map(engine):
-    full_cast_map = {}
-    supported_types = get_robust_supported_alter_column_type_map(engine)
-    for source, target in get_defined_source_target_cast_tuples(engine):
-        source_python_type = supported_types.get(source)
-        print(source)
-        target_python_type = supported_types.get(target)
-        if source_python_type is not None and target_python_type is not None:
-            source_db_type = source_python_type().compile(dialect=engine.dialect)
-            target_db_type = target_python_type().compile(dialect=engine.dialect)
-            full_cast_map.setdefault(source_db_type, []).append(target_db_type)
-
-    return {
-        key: list(set(val)) for key, val in full_cast_map.items()
-    }
-
-
-def get_defined_source_target_cast_tuples(engine):
-    type_body_map_map = {
-        BIGINT: _get_integer_type_body_map(target_type_str=BIGINT),
-        BOOLEAN: _get_boolean_type_body_map(),
-        CHAR: _get_textual_type_body_map(engine, target_type_str=CHAR),
-        DATE: _get_date_type_body_map(),
-        DECIMAL: _get_decimal_number_type_body_map(target_type_str=DECIMAL),
-        DOUBLE_PRECISION: _get_decimal_number_type_body_map(target_type_str=DOUBLE_PRECISION),
-        EMAIL: _get_email_type_body_map(),
-        FLOAT: _get_decimal_number_type_body_map(target_type_str=FLOAT),
-        INTEGER: _get_integer_type_body_map(target_type_str=INTEGER),
-        MATHESAR_MONEY: _get_mathesar_money_type_body_map(),
-        MONEY: _get_money_type_body_map(),
-        MULTICURRENCY_MONEY: _get_multicurrency_money_type_body_map(),
-        INTERVAL: _get_interval_type_body_map(),
-        NUMERIC: _get_numeric_type_body_map(),
-        REAL: _get_decimal_number_type_body_map(target_type_str=REAL),
-        SMALLINT: _get_integer_type_body_map(target_type_str=SMALLINT),
-        TIME_WITHOUT_TIME_ZONE: _get_time_type_body_map(TIME_WITHOUT_TIME_ZONE),
-        TIME_WITH_TIME_ZONE: _get_time_type_body_map(TIME_WITH_TIME_ZONE),
-        TIMESTAMP_WITH_TIME_ZONE: _get_timestamp_with_timezone_type_body_map(TIMESTAMP_WITH_TIME_ZONE),
-        TIMESTAMP_WITHOUT_TIME_ZONE: _get_timestamp_without_timezone_type_body_map(),
-        TEXT: _get_textual_type_body_map(engine, target_type_str=TEXT),
-        URI: _get_uri_type_body_map(),
-        VARCHAR: _get_textual_type_body_map(engine, target_type_str=VARCHAR),
-    }
-    return {
-        (source_type, target_type)
-        for target_type in type_body_map_map
-        for source_type in type_body_map_map[target_type]
-=======
+    create_cast_functions(PostgresType.NUMERIC, type_body_map, engine)
+
+
 # TODO find more descriptive name
 def get_full_cast_map(engine):
     """
@@ -263,7 +169,6 @@
         PostgresType.TIMESTAMP_WITHOUT_TIME_ZONE: _get_timestamp_without_timezone_type_body_map(),
         PostgresType.TEXT: _get_textual_type_body_map(engine),
         MathesarCustomType.URI: _get_uri_type_body_map(),
->>>>>>> cdbbf6c4
     }
     # invert the map
     source_to_target_tuples = (
@@ -481,14 +386,9 @@
     We specifically disallow rounding or truncating when casting from numerics,
     etc.
     """
-<<<<<<< HEAD
-    default_behavior_source_types = INTEGER_TYPES | TEXT_TYPES
-    no_rounding_source_types = DECIMAL_TYPES | frozenset([money.DB_TYPE, NUMERIC])
-=======
     default_behavior_source_types = categories.INTEGER_TYPES | categories.STRING_TYPES
-    no_rounding_source_types = categories.DECIMAL_TYPES | categories.MONEY_WITHOUT_CURRENCY_TYPES
+    no_rounding_source_types = categories.DECIMAL_TYPES | categories.MONEY_WITHOUT_CURRENCY_TYPES | frozenset([PostgresType.NUMERIC])
     target_type_str = target_type.id
->>>>>>> cdbbf6c4
     cast_loss_exception_str = (
         f"RAISE EXCEPTION '% cannot be cast to {target_type_str} without loss', $1;"
     )
@@ -972,18 +872,17 @@
     return {type_: _get_text_uri_type_body_map() for type_ in source_types}
 
 
-<<<<<<< HEAD
 def _get_numeric_type_body_map():
     """
     Get SQL strings that create various functions for casting different
     types to numeric.
     We allow casting any textual type to locale-agnostic numeric.
     """
-    default_behavior_source_types = NUMBER_TYPES | frozenset([money.DB_TYPE])
-    text_source_types = TEXT_TYPES
+    default_behavior_source_types = categories.NUMERIC_TYPES | frozenset([PostgresType.MONEY])
+    text_source_types = categories.STRING_TYPES
 
     type_body_map = _get_default_type_body_map(
-        default_behavior_source_types, NUMERIC
+        default_behavior_source_types, PostgresType.NUMERIC
     )
     type_body_map.update(
         {
@@ -991,22 +890,25 @@
             for text_type in text_source_types
         }
     )
-    type_body_map.update({BOOLEAN: _get_boolean_to_number_cast(NUMERIC)})
+    type_body_map.update({PostgresType.BOOLEAN: _get_boolean_to_number_cast(PostgresType.NUMERIC)})
     return type_body_map
 
 
 def _get_text_to_numeric_cast():
-    numeric_array_function = base.get_qualified_name(NUMERIC_ARR_FUNC_NAME)
+    text_db_type_id = PostgresType.TEXT.id
+    numeric_db_type_id = PostgresType.NUMERIC.id
+
+    numeric_array_function = get_qualified_name(NUMERIC_ARR_FUNC_NAME)
     cast_exception_str = (
-        f"RAISE EXCEPTION '% cannot be cast to {NUMERIC}', $1;"
+        f"RAISE EXCEPTION '% cannot be cast to {PostgresType.NUMERIC}', $1;"
     )
     return rf"""
-    DECLARE decimal_point {TEXT};
-    DECLARE is_negative {BOOLEAN};
-    DECLARE numeric_arr {TEXT}[];
-    DECLARE numeric {TEXT};
+    DECLARE decimal_point {text_db_type_id};
+    DECLARE is_negative {PostgresType.BOOLEAN.id};
+    DECLARE numeric_arr {text_db_type_id}[];
+    DECLARE numeric {text_db_type_id};
     BEGIN
-        SELECT {numeric_array_function}($1::{TEXT}) INTO numeric_arr;
+        SELECT {numeric_array_function}($1::{text_db_type_id}) INTO numeric_arr;
         IF numeric_arr IS NULL THEN
             {cast_exception_str}
         END IF;
@@ -1022,9 +924,9 @@
             SELECT regexp_replace(numeric, numeric_arr[3], decimal_point, 'q') INTO numeric;
         END IF;
         IF is_negative THEN
-            RETURN ('-' || numeric)::{NUMERIC};
+            RETURN ('-' || numeric)::{numeric_db_type_id};
         END IF;
-        RETURN numeric::{NUMERIC};
+        RETURN numeric::{numeric_db_type_id};
     END;
     """
 
@@ -1034,7 +936,7 @@
     The main reason for this function to be separate is for testing. This
     does have some performance impact; we should consider inlining later.
     """
-    qualified_function_name = base.get_qualified_name(NUMERIC_ARR_FUNC_NAME)
+    qualified_function_name = get_qualified_name(NUMERIC_ARR_FUNC_NAME)
 
     no_separator = r"[0-9]+(?:([.,])[0-9]+)?"
     period_sep_comma_decimal = r"[0-9]{1,3}(?:(\.)[0-9]{3})+(?:(,)[0-9]+)?"
@@ -1062,17 +964,18 @@
     group_dividers_str = ','.join([f'raw_arr[{idx}]' for idx in group_divider_indices])
     decimal_points_str = ','.join([f'raw_arr[{idx}]' for idx in decimal_point_indices])
 
+    text_db_type_id = PostgresType.TEXT.id
     return rf"""
-    CREATE OR REPLACE FUNCTION {qualified_function_name}({TEXT}) RETURNS {TEXT}[]
+    CREATE OR REPLACE FUNCTION {qualified_function_name}({text_db_type_id}) RETURNS {text_db_type_id}[]
     AS $$
       DECLARE
-        raw_arr {TEXT}[];
-        actual_number_arr {TEXT}[];
-        group_divider_arr {TEXT}[];
-        decimal_point_arr {TEXT}[];
-        actual_number {TEXT};
-        group_divider {TEXT};
-        decimal_point {TEXT};
+        raw_arr {text_db_type_id}[];
+        actual_number_arr {text_db_type_id}[];
+        group_divider_arr {text_db_type_id}[];
+        decimal_point_arr {text_db_type_id}[];
+        actual_number {text_db_type_id};
+        group_divider {text_db_type_id};
+        decimal_point {text_db_type_id};
       BEGIN
         SELECT regexp_matches($1, '{numeric_finding_regex}') INTO raw_arr;
         IF raw_arr IS NULL THEN
@@ -1090,10 +993,7 @@
     """
 
 
-def _get_default_type_body_map(source_types, target_type_str):
-=======
 def _get_default_type_body_map(source_types, target_type):
->>>>>>> cdbbf6c4
     default_cast_str = f"""
         BEGIN
           RETURN $1::{target_type.id};
