from enum import Enum, unique


@unique
class ErrorCodes(Enum):
    # Matches with default code of drf-friendly-errors library
    # API Error
    MethodNotAllowed = 4006
    NotFound = 4005
    UnknownError = 4999
    # Generic Errors
    ProgrammingError = 4101
    TypeError = 4102
    ValueError = 4103

    # DB Error Codes
    DuplicateTableError = 4205
    DuplicateColumnError = 4206
    InvalidTypeCast = 4203
    InvalidTypeOption = 4210
    InvalidDefault = 4211
    NonClassifiedIntegrityError = 4201
    NotNullViolation = 4204
    RaiseException = 4202
    UndefinedFunction = 4207
    UniqueViolation = 4208
    UnsupportedType = 4209

    # Data Imports error code
    InvalidTableError = 4301

    # Validation Error
    ColumnSizeMismatch = 4401
    DistinctColumnNameRequired = 4402
    MultipleDataFiles = 4400
    MoneyDisplayOptionConflict = 4407
    UnsupportedAlter = 4403
    URLDownloadError = 4404
    URLNotReachableError = 4405
    URLInvalidContentType = 4406
<<<<<<< HEAD
    InvalidLinkChoice = 4408
=======
    UnknownDBType = 4408
>>>>>>> a73f4969
<|MERGE_RESOLUTION|>--- conflicted
+++ resolved
@@ -38,8 +38,5 @@
     URLDownloadError = 4404
     URLNotReachableError = 4405
     URLInvalidContentType = 4406
-<<<<<<< HEAD
-    InvalidLinkChoice = 4408
-=======
     UnknownDBType = 4408
->>>>>>> a73f4969
+    InvalidLinkChoice = 4409