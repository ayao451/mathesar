--- conflicted
+++ resolved
@@ -4,9 +4,7 @@
 from rest_framework.response import Response
 
 from db.records.operations.group import GroupBy
-from db.records.operations.select import get_records_preview_data
-from mathesar.api.utils import get_table_or_404, process_annotated_records, process_preview_data
-from mathesar.utils.conversion import convert_preview_data_to_db_identifier
+from mathesar.api.utils import get_table_or_404, process_annotated_records
 
 
 class DefaultLimitOffsetPagination(LimitOffsetPagination):
@@ -72,16 +70,6 @@
 class TableLimitOffsetGroupPagination(TableLimitOffsetPagination):
     def get_paginated_response(self, data):
         return Response(
-<<<<<<< HEAD
-            OrderedDict(
-                [
-                    ('count', self.count),
-                    ('grouping', self.grouping),
-                    ('previews', self.preview_data),
-                    ('results', data)
-                ]
-            )
-=======
             self.get_wrapped_with_metadata(data)
         )
 
@@ -92,7 +80,6 @@
                 ('grouping', self.grouping),
                 ('results', data)
             ]
->>>>>>> f704629a
         )
 
     def paginate_queryset(
@@ -106,7 +93,6 @@
         grouping={},
         search=[],
         duplicate_only=None,
-        preview_info=None
     ):
         group_by = GroupBy(**grouping) if grouping else None
         records = super().paginate_queryset(
@@ -121,19 +107,13 @@
         )
 
         if records:
-            identifier_converted_preview_data = convert_preview_data_to_db_identifier(preview_info)
-            preview_data = get_records_preview_data(records, table._sa_engine, identifier_converted_preview_data)
-            processed_preview_data = process_preview_data(preview_data, preview_info)
             processed_records, groups = process_annotated_records(
                 records,
                 column_name_id_bidirectional_map,
             )
         else:
-            processed_records, processed_preview_data, groups = None, None, None
-        if preview_info:
-            self.preview_data = processed_preview_data
-        else:
-            self.preview_data = None
+            processed_records, groups = None, None
+
         if group_by:
             # NOTE when column name<->id map is None, we output column names.
             # That's the case in query record listing.
