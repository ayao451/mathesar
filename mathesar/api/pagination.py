--- conflicted
+++ resolved
@@ -34,12 +34,8 @@
 class TableLimitOffsetPagination(DefaultLimitOffsetPagination):
 
     def paginate_queryset(
-<<<<<<< HEAD
-        self, queryset, request, table_id,
-        filters=None, order_by=[], duplicate_only=None
-=======
-            self, queryset, request, table_id, filters=[], order_by=[], group_by=None,
->>>>>>> cfb1b5ea
+        self, queryset, request, table_id, filters=None,
+        order_by=[], duplicate_only=None, group_by=None,
     ):
         self.limit = self.get_limit(request)
         if self.limit is None:
@@ -51,15 +47,12 @@
         self.request = request
 
         return table.get_records(
-<<<<<<< HEAD
-            self.limit, self.offset, filters=filters, order_by=order_by, duplicate_only=duplicate_only,
-=======
             self.limit,
             self.offset,
             filters=filters,
             order_by=order_by,
             group_by=group_by,
->>>>>>> cfb1b5ea
+            duplicate_only=duplicate_only,
         )
 
 
@@ -72,15 +65,8 @@
         ]))
 
     def paginate_queryset(
-<<<<<<< HEAD
         self, queryset, request, table_id,
-        filters=None, order_by=[], group_count_by=[], duplicate_only=None
-    ):
-        records = super().paginate_queryset(
-            queryset, request, table_id,
-            filters=filters, order_by=order_by, duplicate_only=duplicate_only
-=======
-            self, queryset, request, table_id, filters=[], order_by=[], grouping={},
+        filters=None, order_by=[], duplicate_only=None, grouping={},
     ):
         group_by = GroupBy(**grouping) if grouping else None
 
@@ -89,9 +75,9 @@
             request,
             table_id,
             filters=filters,
+            duplicate_only=duplicate_only,
             order_by=order_by,
             group_by=group_by,
->>>>>>> cfb1b5ea
         )
 
         if records:
