from psycopg2.errors import DuplicateTable, UniqueViolation
from rest_framework import serializers, status
from sqlalchemy.exc import IntegrityError, ProgrammingError
from db.constraints import utils as constraint_utils

import mathesar.api.exceptions.database_exceptions.exceptions as database_api_exceptions
import mathesar.api.exceptions.generic_exceptions.base_exceptions as base_api_exceptions
from db.constraints.base import ForeignKeyConstraint, UniqueConstraint
from mathesar.api.serializers.shared_serializers import (
    MathesarPolymorphicErrorMixin,
    ReadWritePolymorphicSerializerMappingMixin,
)
from mathesar.models import Column, Constraint


class BaseConstraintSerializer(serializers.ModelSerializer):
    name = serializers.CharField(required=False)
    type = serializers.CharField()
    columns = serializers.PrimaryKeyRelatedField(queryset=Column.current_objects.all(), many=True)

    class Meta:
        model = Constraint
        fields = ['id', 'name', 'type', 'columns']

    def construct_constraint_obj(self, table, data):
        columns_attnum = [column.attnum for column in data.get('columns')]
        if data.get('type') == constraint_utils.ConstraintType.UNIQUE.value:
            return UniqueConstraint(data.get('name', None), table.oid, columns_attnum)
        return None

    def create(self, validated_data):
        table = self.context['table']
        constraint_obj = self.construct_constraint_obj(table, validated_data)
        if constraint_obj is None:
            raise ValueError('Only creating unique constraints is currently supported.')
        try:
            constraint = table.add_constraint(constraint_obj)
        except ProgrammingError as e:
            if type(e.orig) == DuplicateTable:
                raise database_api_exceptions.DuplicateTableAPIException(
                    e,
                    message='Relation with the same name already exists',
                    status_code=status.HTTP_400_BAD_REQUEST
                )
            else:
                raise base_api_exceptions.MathesarAPIException(e)
        except IntegrityError as e:
            if type(e.orig) == UniqueViolation:
                raise database_api_exceptions.UniqueViolationAPIException(
                    e,
                    status_code=status.HTTP_400_BAD_REQUEST
                )
            else:
                raise base_api_exceptions.MathesarAPIException(e)
        return constraint


class ForeignKeyConstraintSerializer(BaseConstraintSerializer):
    class Meta:
        model = Constraint
        fields = BaseConstraintSerializer.Meta.fields + [
            'referent_columns',
            'referent_table',
            'onupdate',
            'ondelete',
            'deferrable',
            'match'
        ]

    referent_columns = serializers.PrimaryKeyRelatedField(queryset=Column.current_objects.all(), many=True)
<<<<<<< HEAD
    onupdate = serializers.ChoiceField(choices=['CASCADE', 'DELETE', 'RESTRICT'], required=False)
    ondelete = serializers.ChoiceField(choices=['CASCADE', 'DELETE', 'RESTRICT'], required=False)
    deferrable = serializers.BooleanField(required=False)
    match = serializers.ChoiceField(choices=['SIMPLE', 'PARTIAL', 'FULL'], required=False)

    def construct_constraint_obj(self, table, data):
        columns_attnum = [column.attnum for column in data.get('columns')]
        referent_columns = data.get('referent_columns')
        referent_columns_attnum = [column.attnum for column in referent_columns]
        constraint_options_fields = ['onupdate', 'ondelete', 'deferrable']
        constraint_options = {
            constraint_options_field: data[constraint_options_field]
            for constraint_options_field in constraint_options_fields if constraint_options_field in data
        }
        return ForeignKeyConstraint(
            data.get('name', None),
            table.oid,
            columns_attnum,
            referent_columns[0].table.oid,
            referent_columns_attnum,
            constraint_options
        )
=======
    referent_table = serializers.SerializerMethodField()
    onupdate = serializers.ChoiceField(
        choices=['RESTRICT', 'CASCADE', 'SET NULL', 'NO ACTION', 'SET DEFAULT'],
        required=False,
        allow_null=True
    )
    ondelete = serializers.ChoiceField(
        choices=['RESTRICT', 'CASCADE', 'SET NULL', 'NO ACTION', 'SET DEFAULT'],
        required=False,
        allow_null=True
    )
    deferrable = serializers.BooleanField(allow_null=True, required=False)
    match = serializers.ChoiceField(choices=['SIMPLE', 'PARTIAL', 'FULL'], allow_null=True, required=False)

    def get_referent_table(self, obj):
        return obj.referent_columns[0].table.id
>>>>>>> 822f7bf9


class ConstraintSerializer(
    ReadWritePolymorphicSerializerMappingMixin,
    MathesarPolymorphicErrorMixin,
    serializers.ModelSerializer
):
    class Meta:
        model = Constraint
        fields = '__all__'

    serializers_mapping = {
        'foreignkey': ForeignKeyConstraintSerializer,
        'primary': BaseConstraintSerializer,
        'unique': BaseConstraintSerializer,
    }

    def create(self, validated_data):
        serializer = self.serializers_mapping.get(self.get_mapping_field(validated_data))
        return serializer.create(validated_data)

    def get_mapping_field(self, data):
        if isinstance(data, Constraint):
            constraint_type = data.type
        else:
            constraint_type = data.get('type', None)
        return constraint_type<|MERGE_RESOLUTION|>--- conflicted
+++ resolved
@@ -68,11 +68,22 @@
         ]
 
     referent_columns = serializers.PrimaryKeyRelatedField(queryset=Column.current_objects.all(), many=True)
-<<<<<<< HEAD
-    onupdate = serializers.ChoiceField(choices=['CASCADE', 'DELETE', 'RESTRICT'], required=False)
-    ondelete = serializers.ChoiceField(choices=['CASCADE', 'DELETE', 'RESTRICT'], required=False)
-    deferrable = serializers.BooleanField(required=False)
-    match = serializers.ChoiceField(choices=['SIMPLE', 'PARTIAL', 'FULL'], required=False)
+    referent_table = serializers.SerializerMethodField()
+    onupdate = serializers.ChoiceField(
+        choices=['RESTRICT', 'CASCADE', 'SET NULL', 'NO ACTION', 'SET DEFAULT'],
+        required=False,
+        allow_null=True
+    )
+    ondelete = serializers.ChoiceField(
+        choices=['RESTRICT', 'CASCADE', 'SET NULL', 'NO ACTION', 'SET DEFAULT'],
+        required=False,
+        allow_null=True
+    )
+    deferrable = serializers.BooleanField(allow_null=True, required=False)
+    match = serializers.ChoiceField(choices=['SIMPLE', 'PARTIAL', 'FULL'], allow_null=True, required=False)
+
+    def get_referent_table(self, obj):
+        return obj.referent_columns[0].table.id
 
     def construct_constraint_obj(self, table, data):
         columns_attnum = [column.attnum for column in data.get('columns')]
@@ -91,24 +102,6 @@
             referent_columns_attnum,
             constraint_options
         )
-=======
-    referent_table = serializers.SerializerMethodField()
-    onupdate = serializers.ChoiceField(
-        choices=['RESTRICT', 'CASCADE', 'SET NULL', 'NO ACTION', 'SET DEFAULT'],
-        required=False,
-        allow_null=True
-    )
-    ondelete = serializers.ChoiceField(
-        choices=['RESTRICT', 'CASCADE', 'SET NULL', 'NO ACTION', 'SET DEFAULT'],
-        required=False,
-        allow_null=True
-    )
-    deferrable = serializers.BooleanField(allow_null=True, required=False)
-    match = serializers.ChoiceField(choices=['SIMPLE', 'PARTIAL', 'FULL'], allow_null=True, required=False)
-
-    def get_referent_table(self, obj):
-        return obj.referent_columns[0].table.id
->>>>>>> 822f7bf9
 
 
 class ConstraintSerializer(
