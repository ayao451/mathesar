--- conflicted
+++ resolved
@@ -1,11 +1,7 @@
 from django.urls import reverse
 from rest_framework import serializers
 
-<<<<<<< HEAD
-=======
 from mathesar.api.display_options import DISPLAY_OPTIONS_BY_TYPE_IDENTIFIER
-from mathesar.api.filters import FILTER_OPTIONS_BY_TYPE_IDENTIFIER
->>>>>>> cfb1b5ea
 from mathesar.models import Database
 
 
@@ -30,7 +26,10 @@
     identifier = serializers.CharField()
     name = serializers.CharField()
     db_types = serializers.ListField(child=serializers.CharField())
-<<<<<<< HEAD
+    display_options = serializers.SerializerMethodField()
+
+    def get_display_options(self, obj):
+        return DISPLAY_OPTIONS_BY_TYPE_IDENTIFIER.get(obj.get('identifier'))
 
 
 class FilterSerializer(serializers.Serializer):
@@ -38,14 +37,4 @@
     name = serializers.CharField()
     position = serializers.CharField()
     parameter_count = serializers.CharField()
-    ma_types = serializers.ListField(child=serializers.CharField())
-=======
-    filters = serializers.SerializerMethodField()
-    display_options = serializers.SerializerMethodField()
-
-    def get_filters(self, obj):
-        return FILTER_OPTIONS_BY_TYPE_IDENTIFIER.get(obj.get('identifier'))
-
-    def get_display_options(self, obj):
-        return DISPLAY_OPTIONS_BY_TYPE_IDENTIFIER.get(obj.get('identifier'))
->>>>>>> cfb1b5ea
+    ma_types = serializers.ListField(child=serializers.CharField())