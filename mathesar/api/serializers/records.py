from psycopg2.errors import NotNullViolation
from rest_framework import serializers
from rest_framework import status
from sqlalchemy.exc import IntegrityError

import mathesar.api.exceptions.database_exceptions.exceptions as database_api_exceptions
from mathesar.api.exceptions.mixins import MathesarErrorMessageMixin
from mathesar.models.base import Column
from mathesar.api.utils import follows_json_number_spec
from mathesar.database.types import UIType


class RecordListParameterSerializer(MathesarErrorMessageMixin, serializers.Serializer):
    filter = serializers.JSONField(required=False, default=None)
    order_by = serializers.JSONField(required=False, default=[])
    grouping = serializers.JSONField(required=False, default={})
    duplicate_only = serializers.JSONField(required=False, default=None)
<<<<<<< HEAD
    fk_previews = serializers.ChoiceField(choices=['auto', 'all'], allow_null=True, default=None)
=======
    search_fuzzy = serializers.JSONField(required=False, default=[])
>>>>>>> f704629a


class RecordSerializer(MathesarErrorMessageMixin, serializers.BaseSerializer):
    def update(self, instance, validated_data):
        table = self.context['table']
        record = table.update_record(instance['id'], validated_data)
        return record

    def create(self, validated_data):
        table = self.context['table']
        try:
            record = table.create_record_or_records(validated_data)
        except IntegrityError as e:
            if type(e.orig) == NotNullViolation:
                raise database_api_exceptions.NotNullViolationAPIException(
                    e,
                    status_code=status.HTTP_400_BAD_REQUEST,
                    table=table
                )
            else:
                raise database_api_exceptions.MathesarAPIException(e, status_code=status.HTTP_400_BAD_REQUEST)
        return record

    def to_representation(self, instance):
        records = instance._asdict() if not isinstance(instance, dict) else instance
        columns_map = self.context['columns_map']
        records = {columns_map[column_name]: column_value for column_name, column_value in records.items()}
        return records

    def to_internal_value(self, data):
        columns_map = self.context['columns_map'].inverse
        data = {columns_map[int(column_id)]: value for column_id, value in data.items()}
        # If the data type of the column is number then the value must be an integer
        # or a string which follows JSON number spec.
        # TODO consider moving below routine to a DRF validate function
        for column_name, value in data.items():
            column = Column.objects.get(id=columns_map.inverse[column_name])
            is_number = column.ui_type == UIType.NUMBER
            value_is_string = type(value) is str
            if is_number and value_is_string and not follows_json_number_spec(value):
                raise database_api_exceptions.MathesarAPIException(
                    IntegrityError,
                    status_code=status.HTTP_400_BAD_REQUEST,
                    message="Number strings should follow JSON number spec",
                    field=column_name
                )
        return data<|MERGE_RESOLUTION|>--- conflicted
+++ resolved
@@ -15,11 +15,7 @@
     order_by = serializers.JSONField(required=False, default=[])
     grouping = serializers.JSONField(required=False, default={})
     duplicate_only = serializers.JSONField(required=False, default=None)
-<<<<<<< HEAD
-    fk_previews = serializers.ChoiceField(choices=['auto', 'all'], allow_null=True, default=None)
-=======
     search_fuzzy = serializers.JSONField(required=False, default=[])
->>>>>>> f704629a
 
 
 class RecordSerializer(MathesarErrorMessageMixin, serializers.BaseSerializer):
