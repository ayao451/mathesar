from django.core.exceptions import ImproperlyConfigured
from rest_framework import serializers

from mathesar.api.exceptions.mixins import MathesarErrorMessageMixin
from mathesar.database.types import MathesarTypeIdentifier, get_mathesar_type_from_db_type


class ReadOnlyPolymorphicSerializerMappingMixin:
    """
    This serializer mixin is helpful in serializing polymorphic models,
    by switching to correct serializer based on the mapping field value.
    """

    def __new__(cls, *args, **kwargs):
        if cls.serializers_mapping is None:
            raise ImproperlyConfigured(
                '`{cls}` is missing a '
                '`{cls}.model_serializer_mapping` attribute'.format(cls=cls.__name__)
            )
        return super().__new__(cls, *args, **kwargs)

    def __init__(self, *args, **kwargs):
        super().__init__(*args, **kwargs)
        self.serializers_cls_mapping = {}
        serializers_mapping = self.serializers_mapping
        self.serializers_mapping = {}
        for identifier, serializer_cls in serializers_mapping.items():
            if callable(serializer_cls):
                serializer = serializer_cls(*args, **kwargs)
                serializer.parent = self
            else:
                serializer = serializer_cls
            self.serializers_mapping[identifier] = serializer
            self.serializers_cls_mapping[identifier] = serializer_cls

    def to_representation(self, instance):
        serializer = self.serializers_mapping.get(self.get_mapping_field(), None)
        if serializer is not None:
            return serializer.to_representation(instance)
        else:
            raise Exception(f"Cannot find a matching serializer for the specified type {self.get_mapping_field()}")

    def get_mapping_field(self):
        mapping_field = getattr(self, "mapping_field", None)
        if mapping_field is None:
            raise Exception(
                "Add a `mapping_field` to be used as a identifier"
                "or override this method to return a identifier to identify a proper serializer"
            )
        return mapping_field


class ReadWritePolymorphicSerializerMappingMixin(ReadOnlyPolymorphicSerializerMappingMixin):
    def to_internal_value(self, data):
        serializer = self.serializers_mapping.get(self.get_mapping_field())
        if serializer is not None:
            return serializer.to_internal_value(data=data)
        else:
            raise Exception(f"Cannot find a matching serializer for the specified type {self.get_mapping_field()}")


class MonkeyPatchPartial:
    """
    Work around bug #3847 in djangorestframework by monkey-patching the partial
    attribute of the root serializer during the call to validate_empty_values.
    https://github.com/encode/django-rest-framework/issues/3847
    """

    def __init__(self, root):
        self._root = root

    def __enter__(self):
        self._old = getattr(self._root, 'partial')
        setattr(self._root, 'partial', False)

    def __exit__(self, *args):
        setattr(self._root, 'partial', self._old)


class OverrideRootPartialMixin:
    """
    This mixin is used to convert a serializer into a partial serializer,
    based on the serializer `partial` property rather than the parent's `partial` property.
    Refer to the issue
        https://github.com/encode/django-rest-framework/issues/3847
    """

    def run_validation(self, *args, **kwargs):
        if not self.partial:
            with MonkeyPatchPartial(self.root):
                return super().run_validation(*args, **kwargs)
        return super().run_validation(*args, **kwargs)


class MathesarPolymorphicErrorMixin(MathesarErrorMessageMixin):
    def get_serializer_fields(self):
        return self.serializers_mapping[self.get_mapping_field()].fields


class CustomBooleanLabelSerializer(MathesarErrorMessageMixin, serializers.Serializer):
    TRUE = serializers.CharField()
    FALSE = serializers.CharField()


DISPLAY_OPTIONS_SERIALIZER_MAPPING_KEY = 'db_type'


class BooleanDisplayOptionSerializer(MathesarErrorMessageMixin, OverrideRootPartialMixin, serializers.Serializer):
    input = serializers.ChoiceField(choices=[("dropdown", "dropdown"), ("checkbox", "checkbox")])
    custom_labels = CustomBooleanLabelSerializer(required=False)


class AbstractNumberDisplayOptionSerializer(serializers.Serializer):
    number_format = serializers.ChoiceField(allow_null=True, required=False, choices=['english', 'german', 'french', 'hindi', 'swiss'])


class NumberDisplayOptionSerializer(
    MathesarErrorMessageMixin,
    OverrideRootPartialMixin,
    AbstractNumberDisplayOptionSerializer
):
    show_as_percentage = serializers.BooleanField(default=False)


class TimeFormatDisplayOptionSerializer(
    MathesarErrorMessageMixin,
    OverrideRootPartialMixin,
    serializers.Serializer
):
    format = serializers.CharField(max_length=255)


class DurationDisplayOptionSerializer(MathesarErrorMessageMixin, OverrideRootPartialMixin, serializers.Serializer):
    min = serializers.CharField(max_length=255)
    max = serializers.CharField(max_length=255)
    show_units = serializers.BooleanField()


class DisplayOptionsMappingSerializer(
<<<<<<< HEAD
    MathesarPolymorphicErrorMixin,
=======
    MathesarErrorMessageMixin,
    OverrideRootPartialMixin,
>>>>>>> 3e71b526
    ReadWritePolymorphicSerializerMappingMixin,
    serializers.Serializer
):
    serializers_mapping = {
        MathesarTypeIdentifier.BOOLEAN.value: BooleanDisplayOptionSerializer,
        MathesarTypeIdentifier.NUMBER.value: NumberDisplayOptionSerializer,
        MathesarTypeIdentifier.DATETIME.value: TimeFormatDisplayOptionSerializer,
        MathesarTypeIdentifier.DATE.value: TimeFormatDisplayOptionSerializer,
        MathesarTypeIdentifier.TIME.value: TimeFormatDisplayOptionSerializer,
        MathesarTypeIdentifier.DURATION.value: DurationDisplayOptionSerializer,
    }

    def get_mapping_field(self):
        db_type = self.context[DISPLAY_OPTIONS_SERIALIZER_MAPPING_KEY]
        mathesar_type = get_mathesar_type_from_db_type(db_type)
        return mathesar_type<|MERGE_RESOLUTION|>--- conflicted
+++ resolved
@@ -137,12 +137,8 @@
 
 
 class DisplayOptionsMappingSerializer(
-<<<<<<< HEAD
+    OverrideRootPartialMixin,
     MathesarPolymorphicErrorMixin,
-=======
-    MathesarErrorMessageMixin,
-    OverrideRootPartialMixin,
->>>>>>> 3e71b526
     ReadWritePolymorphicSerializerMappingMixin,
     serializers.Serializer
 ):
