from django.core.exceptions import ImproperlyConfigured
from rest_framework import serializers

from mathesar.api.exceptions.mixins import MathesarErrorMessageMixin
from mathesar.database.types import UIType, get_ui_type_from_db_type


class ReadOnlyPolymorphicSerializerMappingMixin:
    """
    This serializer mixin is helpful in serializing polymorphic models,
    by switching to correct serializer based on the mapping field value.
    """
    default_serializer = None

    def __new__(cls, *args, **kwargs):
        if cls.serializers_mapping is None:
            raise ImproperlyConfigured(
                '`{cls}` is missing a '
                '`{cls}.model_serializer_mapping` attribute'.format(cls=cls.__name__)
            )
        return super().__new__(cls, *args, **kwargs)

    def _init_serializer(self, serializer_cls, *args, **kwargs):
        if callable(serializer_cls):
            serializer = serializer_cls(*args, **kwargs)
            serializer.parent = self
        else:
            serializer = serializer_cls
        return serializer

    def __init__(self, *args, **kwargs):
        super().__init__(*args, **kwargs)
        self.serializers_cls_mapping = {}
        serializers_mapping = self.serializers_mapping
        self.serializers_mapping = {}
        if self.default_serializer is not None:
            self.default_serializer = self._init_serializer(self.default_serializer, *args, **kwargs)
        for identifier, serializer_cls in serializers_mapping.items():
            serializer = self._init_serializer(serializer_cls, *args, **kwargs)
            self.serializers_mapping[identifier] = serializer
            self.serializers_cls_mapping[identifier] = serializer_cls

    def get_serializer_class(self, identifier):
        if identifier in self.serializers_mapping:
            return self.serializers_mapping.get(identifier)
        else:
            return self.default_serializer

    def to_representation(self, instance):
        serializer = self.get_serializer_class(self.get_mapping_field(instance))
        if serializer is not None:
            return serializer.to_representation(instance)
        else:
            return instance

    def get_mapping_field(self, data):
        mapping_field = getattr(self, "mapping_field", None)
        if mapping_field is None:
            raise Exception(
                "Add a `mapping_field` to be used as a identifier"
                "or override this method to return a identifier to identify a proper serializer"
            )
        return mapping_field


class ReadWritePolymorphicSerializerMappingMixin(ReadOnlyPolymorphicSerializerMappingMixin):
    def to_internal_value(self, data):
        serializer = self.get_serializer_class(self.get_mapping_field(data))
        if serializer is not None:
            return serializer.to_internal_value(data=data)
        else:
            data = {}
            return data

    def validate(self, attrs):
        serializer = self.serializers_mapping.get(self.get_mapping_field(attrs))
        if serializer is not None:
            return serializer.validate(attrs)
        return {}


class MonkeyPatchPartial:
    """
    Work around bug #3847 in djangorestframework by monkey-patching the partial
    attribute of the root serializer during the call to validate_empty_values.
    https://github.com/encode/django-rest-framework/issues/3847
    """

    def __init__(self, root):
        self._root = root

    def __enter__(self):
        self._old = getattr(self._root, 'partial')
        setattr(self._root, 'partial', False)

    def __exit__(self, *args):
        setattr(self._root, 'partial', self._old)


class OverrideRootPartialMixin:
    """
    This mixin is used to convert a serializer into a partial serializer,
    based on the serializer `partial` property rather than the parent's `partial` property.
    Refer to the issue
        https://github.com/encode/django-rest-framework/issues/3847
    """

    def run_validation(self, *args, **kwargs):
        if not self.partial:
            with MonkeyPatchPartial(self.root):
                return super().run_validation(*args, **kwargs)
        return super().run_validation(*args, **kwargs)


class MathesarPolymorphicErrorMixin(MathesarErrorMessageMixin):
    def get_serializer_fields(self, data):
        return self.serializers_mapping[self.get_mapping_field(data)].fields


class BaseDisplayOptionsSerializer(MathesarErrorMessageMixin, OverrideRootPartialMixin, serializers.Serializer):
    show_fk_preview = serializers.BooleanField(default=True)


class CustomBooleanLabelSerializer(MathesarErrorMessageMixin, serializers.Serializer):
    TRUE = serializers.CharField()
    FALSE = serializers.CharField()


# This is the key which will determine which display options serializer is used. Its value is
# supposed to be the column's DB type (a DatabaseType instance).
DISPLAY_OPTIONS_SERIALIZER_MAPPING_KEY = 'db_type'


class BooleanDisplayOptionSerializer(BaseDisplayOptionsSerializer):
    input = serializers.ChoiceField(choices=[("dropdown", "dropdown"), ("checkbox", "checkbox")])
    custom_labels = CustomBooleanLabelSerializer(required=False)


<<<<<<< HEAD
FRACTION_DIGITS_CONFIG = {
    "required": False,
    "allow_null": True,
    "min_value": 0,
    "max_value": 20
}
"""
Max value of 20 is taken from [Intl.NumberFormat docs][1].

[1]: https://developer.mozilla.org/en-US/docs/Web/JavaScript/Reference/Global_Objects/Intl/NumberFormat/NumberFormat
"""


class AbstractNumberDisplayOptionSerializer(serializers.Serializer):
    number_format = serializers.ChoiceField(required=False, allow_null=True, choices=['english', 'german', 'french', 'hindi', 'swiss'])
=======
class AbstractNumberDisplayOptionSerializer(BaseDisplayOptionsSerializer):
    number_format = serializers.ChoiceField(
        required=False,
        allow_null=True,
        choices=['english', 'german', 'french', 'hindi', 'swiss']
    )
>>>>>>> f98ad2ea

    use_grouping = serializers.ChoiceField(required=False, choices=['true', 'false', 'auto'], default='auto')
    """
    The choices here correspond to the options available for the `useGrouping`
    property within the [Intl API][1]. True and False are encoded as strings
    instead of booleans to maintain consistency with the Intl API and to keep
    the type consistent. We did considering using an optional boolean but
    decided a string would be better, especially if we want to support other
    options eventually, like "min2".

    [1]: https://developer.mozilla.org/en-US/docs/Web/JavaScript/Reference/Global_Objects/Intl/NumberFormat/NumberFormat
    """

    minimum_fraction_digits = serializers.IntegerField(**FRACTION_DIGITS_CONFIG)
    maximum_fraction_digits = serializers.IntegerField(**FRACTION_DIGITS_CONFIG)

    def _validate_fraction_digits(self, data):
        minimum = data.get("minimum_fraction_digits")
        maximum = data.get("maximum_fraction_digits")
        if minimum is None or maximum is None:
            # No errors if one of the fields is not set
            return
        if minimum > maximum:
            raise serializers.ValidationError(
                "maximum_fraction_digits cannot be less than minimum_fraction_digits."
            )

    def validate(self, data):
        self._validate_fraction_digits(data)
        return data


class NumberDisplayOptionSerializer(AbstractNumberDisplayOptionSerializer):
    show_as_percentage = serializers.BooleanField(default=False)


class MoneyDisplayOptionSerializer(AbstractNumberDisplayOptionSerializer):
    currency_symbol = serializers.CharField()
    currency_symbol_location = serializers.ChoiceField(choices=['after-minus', 'end-with-space'])


class TimeFormatDisplayOptionSerializer(BaseDisplayOptionsSerializer):
    format = serializers.CharField(max_length=255)


class DateTimeFormatDisplayOptionSerializer(BaseDisplayOptionsSerializer):
    time_format = serializers.CharField(max_length=255)
    date_format = serializers.CharField(max_length=255)


class DurationDisplayOptionSerializer(BaseDisplayOptionsSerializer):
    min = serializers.CharField(max_length=255)
    max = serializers.CharField(max_length=255)
    show_units = serializers.BooleanField()


class DisplayOptionsMappingSerializer(
    OverrideRootPartialMixin,
    MathesarPolymorphicErrorMixin,
    ReadWritePolymorphicSerializerMappingMixin,
    serializers.Serializer
):
    serializers_mapping = {
        UIType.BOOLEAN: BooleanDisplayOptionSerializer,
        UIType.NUMBER: NumberDisplayOptionSerializer,
        UIType.DATETIME: DateTimeFormatDisplayOptionSerializer,
        UIType.DATE: TimeFormatDisplayOptionSerializer,
        UIType.TIME: TimeFormatDisplayOptionSerializer,
        UIType.DURATION: DurationDisplayOptionSerializer,
        UIType.MONEY: MoneyDisplayOptionSerializer,
    }
    default_serializer = BaseDisplayOptionsSerializer

    def get_mapping_field(self, _):
        return self._get_ui_type_of_column_being_serialized()

    def _get_ui_type_of_column_being_serialized(self):
        db_type = self.context[DISPLAY_OPTIONS_SERIALIZER_MAPPING_KEY]
        ui_type = get_ui_type_from_db_type(db_type)
        return ui_type<|MERGE_RESOLUTION|>--- conflicted
+++ resolved
@@ -136,7 +136,6 @@
     custom_labels = CustomBooleanLabelSerializer(required=False)
 
 
-<<<<<<< HEAD
 FRACTION_DIGITS_CONFIG = {
     "required": False,
     "allow_null": True,
@@ -150,16 +149,12 @@
 """
 
 
-class AbstractNumberDisplayOptionSerializer(serializers.Serializer):
-    number_format = serializers.ChoiceField(required=False, allow_null=True, choices=['english', 'german', 'french', 'hindi', 'swiss'])
-=======
 class AbstractNumberDisplayOptionSerializer(BaseDisplayOptionsSerializer):
     number_format = serializers.ChoiceField(
         required=False,
         allow_null=True,
         choices=['english', 'german', 'french', 'hindi', 'swiss']
     )
->>>>>>> f98ad2ea
 
     use_grouping = serializers.ChoiceField(required=False, choices=['true', 'false', 'auto'], default='auto')
     """
