from io import TextIOWrapper

import clevercsv as csv

from mathesar.database.base import create_mathesar_engine
<<<<<<< HEAD
from mathesar.database.utils import get_database_key
from mathesar.models import Table, Schema, Database
from db import tables, records, schemas
=======
from mathesar.models import Table
from db import tables, records
>>>>>>> 0d7bf2e3
from mathesar.errors import InvalidTableError

ALLOWED_DELIMITERS = ",\t:| "
SAMPLE_SIZE = 20000
CHECK_ROWS = 10


def check_dialect(file, dialect):
    """
    Checks to see if we can parse the given file with the given dialect

    Parses the first CHECK_ROWS rows. Checks to see if any have formatting issues (as
    indicated by parse_row), or if any have a differing number of columns.

    Args:
        file: _io.TextIOWrapper object, an already opened file
        dialect: csv.Dialect object, the dialect we are validating

    Returns:
        bool: False if any error that would cause SQL errors were found, otherwise True
    """
    prev_num_columns = None
    row_gen = csv.read.reader(file, dialect)
    for _ in range(CHECK_ROWS):
        try:
            row = next(row_gen)
        except StopIteration:
            # If less than CHECK_ROWS rows in file, stop early
            break

        num_columns = len(row)
        if prev_num_columns is None:
            prev_num_columns = num_columns
        elif prev_num_columns != num_columns:
            return False
    return True


def get_sv_dialect(file):
    """
    Given a *sv file, generate a dialect to parse it.

    Args:
        file: _io.TextIOWrapper object, an already opened file

    Returns:
        dialect: csv.Dialect object, the dialect to parse the file

    Raises:
        InvalidTableError: If the generated dialect was unable to parse the file
    """
    dialect = csv.detect.Detector().detect(file.read(SAMPLE_SIZE),
                                           delimiters=ALLOWED_DELIMITERS)
    if dialect is None:
        raise InvalidTableError

    file.seek(0)
    if check_dialect(file, dialect):
        file.seek(0)
        return dialect
    else:
        raise InvalidTableError


def get_sv_reader(file, dialect=None):
    file = TextIOWrapper(file, encoding="utf-8-sig")
    if dialect:
        reader = csv.DictReader(file, dialect=dialect)
    else:
        reader = csv.DictReader(file)
    return reader


<<<<<<< HEAD
# TODO: Remove this function once frontend switches to using the API
# See https://github.com/centerofci/mathesar/issues/150
def legacy_create_db_table_from_csv(name, schema, csv_reader, engine):
    table = tables.create_string_column_table(
        name, schema, csv_reader.fieldnames, engine,
    )
    return table


# TODO: Remove this function once frontend switches to using the API
# See https://github.com/centerofci/mathesar/issues/150
def legacy_create_table_from_csv(name, schema, database_key, csv_file):
    engine = create_mathesar_engine(database_key)
    csv_reader = get_sv_reader(csv_file)
    db_table = legacy_create_db_table_from_csv(name, schema, csv_reader, engine)
    database = Database.objects.get(name=get_database_key(engine))
    db_schema_oid = schemas.get_schema_oid_from_name(db_table.schema, engine)
    schema, _ = Schema.objects.get_or_create(oid=db_schema_oid, database=database)
    db_table_oid = tables.get_oid_from_table(db_table.name, db_table.schema, engine)
    table, _ = Table.objects.get_or_create(oid=db_table_oid, schema=schema)
    table.create_record_or_records([row for row in csv_reader])
    return table


=======
>>>>>>> 0d7bf2e3
def create_db_table_from_data_file(data_file, name, schema):
    engine = create_mathesar_engine(schema.database.name)
    sv_filename = data_file.file.path
    dialect = csv.dialect.SimpleDialect(data_file.delimiter, data_file.quotechar,
                                        data_file.escapechar)
    with open(sv_filename, 'rb') as sv_file:
        sv_reader = get_sv_reader(sv_file, dialect=dialect)
        column_names = sv_reader.fieldnames
        table = tables.create_string_column_table(
            name=name,
            schema=schema.name,
            column_names=column_names,
            engine=engine
        )
    records.create_records_from_csv(table, engine, sv_filename, column_names,
                                    delimiter=dialect.delimiter,
                                    escape=dialect.escapechar,
                                    quote=dialect.quotechar)
    return table


def create_table_from_csv(data_file, name, schema):
    engine = create_mathesar_engine(schema.database.name)
    db_table = create_db_table_from_data_file(data_file, name, schema)
    db_table_oid = tables.get_oid_from_table(db_table.name, db_table.schema, engine)
    table, _ = Table.objects.get_or_create(oid=db_table_oid, schema=schema)
    data_file.table_imported_to = table
    data_file.save()
    return table<|MERGE_RESOLUTION|>--- conflicted
+++ resolved
@@ -3,14 +3,8 @@
 import clevercsv as csv
 
 from mathesar.database.base import create_mathesar_engine
-<<<<<<< HEAD
-from mathesar.database.utils import get_database_key
-from mathesar.models import Table, Schema, Database
-from db import tables, records, schemas
-=======
 from mathesar.models import Table
 from db import tables, records
->>>>>>> 0d7bf2e3
 from mathesar.errors import InvalidTableError
 
 ALLOWED_DELIMITERS = ",\t:| "
@@ -84,33 +78,6 @@
     return reader
 
 
-<<<<<<< HEAD
-# TODO: Remove this function once frontend switches to using the API
-# See https://github.com/centerofci/mathesar/issues/150
-def legacy_create_db_table_from_csv(name, schema, csv_reader, engine):
-    table = tables.create_string_column_table(
-        name, schema, csv_reader.fieldnames, engine,
-    )
-    return table
-
-
-# TODO: Remove this function once frontend switches to using the API
-# See https://github.com/centerofci/mathesar/issues/150
-def legacy_create_table_from_csv(name, schema, database_key, csv_file):
-    engine = create_mathesar_engine(database_key)
-    csv_reader = get_sv_reader(csv_file)
-    db_table = legacy_create_db_table_from_csv(name, schema, csv_reader, engine)
-    database = Database.objects.get(name=get_database_key(engine))
-    db_schema_oid = schemas.get_schema_oid_from_name(db_table.schema, engine)
-    schema, _ = Schema.objects.get_or_create(oid=db_schema_oid, database=database)
-    db_table_oid = tables.get_oid_from_table(db_table.name, db_table.schema, engine)
-    table, _ = Table.objects.get_or_create(oid=db_table_oid, schema=schema)
-    table.create_record_or_records([row for row in csv_reader])
-    return table
-
-
-=======
->>>>>>> 0d7bf2e3
 def create_db_table_from_data_file(data_file, name, schema):
     engine = create_mathesar_engine(schema.database.name)
     sv_filename = data_file.file.path
