import json

import pytest
from unittest.mock import patch
from django.core.cache import cache
from sqlalchemy import Column, Integer, String, MetaData, Text, select, Boolean, TIMESTAMP, TIME, DATE
from sqlalchemy import Table as SATable

from db.columns.operations.alter import alter_column_type
from db.columns.operations.select import get_column_attnum_from_name
from db.tables.operations.select import get_oid_from_table
from db.tests.types import fixtures
from db.types.money import MathesarMoney
from mathesar import models
from mathesar.api.exceptions.error_codes import ErrorCodes
from mathesar.models import Column as ServiceLayerColumn
from mathesar.tests.api.test_table_api import check_columns_response
from db.constants import COLUMN_NAME_TEMPLATE

engine_with_types = fixtures.engine_with_types
engine_email_type = fixtures.engine_email_type
temporary_testing_schema = fixtures.temporary_testing_schema


@pytest.fixture
def column_test_table(patent_schema):
    engine = patent_schema._sa_engine
    column_list_in = [
        Column("mycolumn0", Integer, primary_key=True),
        Column("mycolumn1", Integer, nullable=False),
        Column("mycolumn2", Integer, server_default="5"),
        Column("mycolumn3", String),
    ]
    db_table = SATable(
        "anewtable",
        MetaData(bind=engine),
        *column_list_in,
        schema=patent_schema.name
    )
    db_table.create()
    db_table_oid = get_oid_from_table(db_table.name, db_table.schema, engine)
    table = models.Table.current_objects.create(oid=db_table_oid, schema=patent_schema)
    return table


def _get_columns_by_name(table, name_list):
    columns_by_name_dict = {
        col.name: col for col in ServiceLayerColumn.objects.filter(table=table) if col.name in name_list
    }
    return [columns_by_name_dict[col_name] for col_name in name_list]


@pytest.fixture
def column_test_table_with_service_layer_options(patent_schema):
    engine = patent_schema._sa_engine
    column_list_in = [
        Column("mycolumn0", Integer, primary_key=True),
        Column("mycolumn1", Boolean),
        Column("mycolumn2", Integer),
        Column("mycolumn3", Text),
        Column("mycolumn4", Text),
        Column("mycolumn5", MathesarMoney),
        Column("mycolumn6", TIMESTAMP),
        Column("mycolumn7", TIME),
        Column("mycolumn8", DATE),
    ]
    column_data_list = [
        {},
        {'display_options': {'input': "dropdown", "custom_labels": {"TRUE": "yes", "FALSE": "no"}}},
        {'display_options': {'show_as_percentage': True, 'number_format': "english"}},
        {'display_options': None},
        {},
        {},
        {'display_options': {'time_format': 'hh:mm', 'date_format': 'YYYY-MM-DD'}},
        {'display_options': {'format': 'hh:mm'}},
        {'display_options': {'format': 'YYYY-MM-DD'}},
    ]
<<<<<<< HEAD
    column_data_list = [{},
                        {'display_options': {'input': "dropdown", "custom_labels": {"TRUE": "yes", "FALSE": "no"}}},
                        {'display_options': {'show_as_percentage': True, 'number_format': "english"}},
                        {'display_options': None},
                        {},
                        {'display_options': {
                            'currency_details': {
                                'currency_symbol': "HK $",
                                'number_format': "english",
                                'currency_symbol_location': 'after-minus'
                            }
                        }},
                        {'display_options': {'format': 'YYYY-MM-DD hh:mm'}}]
=======
>>>>>>> 7723a42b
    db_table = SATable(
        "anewtable",
        MetaData(bind=engine),
        *column_list_in,
        schema=patent_schema.name
    )
    db_table.create()
    db_table_oid = get_oid_from_table(db_table.name, db_table.schema, engine)
    table = models.Table.current_objects.create(oid=db_table_oid, schema=patent_schema)
    service_columns = []
    for column_data in zip(column_list_in, column_data_list):
        attnum = get_column_attnum_from_name(db_table_oid, column_data[0].name, engine)
        service_columns.append(ServiceLayerColumn.current_objects.get_or_create(table=table,
                                                                                attnum=attnum,
                                                                                display_options=column_data[1].get('display_options', None))[0])
    return table, service_columns


def test_column_list(column_test_table, client):
    cache.clear()
    response = client.get(f"/api/db/v0/tables/{column_test_table.id}/columns/")
    assert response.status_code == 200
    response_data = response.json()
    assert response_data['count'] == len(column_test_table.sa_columns)
    expect_results = [
        {
            'name': 'mycolumn0',
            'type': 'INTEGER',
            'type_options': None,
            'nullable': False,
            'primary_key': True,
            'display_options': None,
            'default': {
                'value': """nextval('"Patents".anewtable_mycolumn0_seq'::regclass)""",
                'is_dynamic': True
            },
            'valid_target_types': [
                'BIGINT', 'BOOLEAN', 'CHAR', 'DECIMAL', 'DOUBLE PRECISION',
                'FLOAT', 'INTEGER', 'MATHESAR_TYPES.MATHESAR_MONEY',
                'MATHESAR_TYPES.MULTICURRENCY_MONEY', 'MONEY', 'NUMERIC',
                'REAL', 'SMALLINT', 'TEXT', 'VARCHAR',
            ],
        },
        {
            'name': 'mycolumn1',
            'type': 'INTEGER',
            'type_options': None,
            'nullable': False,
            'primary_key': False,
            'display_options': None,
            'default': None,
            'valid_target_types': [
                'BIGINT', 'BOOLEAN', 'CHAR', 'DECIMAL', 'DOUBLE PRECISION',
                'FLOAT', 'INTEGER', 'MATHESAR_TYPES.MATHESAR_MONEY',
                'MATHESAR_TYPES.MULTICURRENCY_MONEY', 'MONEY', 'NUMERIC',
                'REAL', 'SMALLINT', 'TEXT', 'VARCHAR',
            ],
        },
        {
            'name': 'mycolumn2',
            'type': 'INTEGER',
            'type_options': None,
            'nullable': True,
            'primary_key': False,
            'display_options': None,
            'default': {
                'value': 5,
                'is_dynamic': False,
            },
            'valid_target_types': [
                'BIGINT', 'BOOLEAN', 'CHAR', 'DECIMAL', 'DOUBLE PRECISION',
                'FLOAT', 'INTEGER', 'MATHESAR_TYPES.MATHESAR_MONEY',
                'MATHESAR_TYPES.MULTICURRENCY_MONEY', 'MONEY', 'NUMERIC',
                'REAL', 'SMALLINT', 'TEXT', 'VARCHAR',
            ],
        },
        {
            'name': 'mycolumn3',
            'type': 'VARCHAR',
            'type_options': None,
            'nullable': True,
            'primary_key': False,
            'display_options': None,
            'valid_target_types': [
                'BIGINT', 'BOOLEAN', 'CHAR', 'DATE', 'DECIMAL',
                'DOUBLE PRECISION', 'FLOAT', 'INTEGER', 'INTERVAL',
                'MATHESAR_TYPES.EMAIL', 'MATHESAR_TYPES.MATHESAR_MONEY',
                'MATHESAR_TYPES.MULTICURRENCY_MONEY', 'MATHESAR_TYPES.URI',
                'MONEY', 'NUMERIC', 'REAL', 'SMALLINT', 'TEXT',
                'TIME WITH TIME ZONE', 'TIME WITHOUT TIME ZONE',
                'TIMESTAMP WITH TIME ZONE', 'TIMESTAMP WITHOUT TIME ZONE',
                'VARCHAR',
            ],
            'default': None,
        }
    ]
    check_columns_response(response_data['results'], expect_results)


def test_column_create(column_test_table, client):
    name = "anewcolumn"
    type_ = "NUMERIC"
    cache.clear()
    num_columns = len(column_test_table.sa_columns)
    data = {
        "name": name,
        "type": type_,
        "display_options": {"show_as_percentage": True},
        "nullable": False
    }
    response = client.post(
        f"/api/db/v0/tables/{column_test_table.id}/columns/",
        data=data,
    )
    assert response.status_code == 201
    new_columns_response = client.get(
        f"/api/db/v0/tables/{column_test_table.id}/columns/"
    )
    assert new_columns_response.json()["count"] == num_columns + 1
    actual_new_col = new_columns_response.json()["results"][-1]
    assert actual_new_col["name"] == name
    assert actual_new_col["type"] == type_
    assert actual_new_col["default"] is None


create_default_test_list = [
    ("BOOLEAN", True, True, True),
    ("INTERVAL", "00:42:00", "P0Y0M0DT0H42M0S", "P0Y0M0DT0H42M0S"),
    ("NUMERIC", 42, 42, 42),
    ("STRING", "test_string", "test_string", "test_string"),
    ("VARCHAR", "test_string", "test_string", "test_string"),
    ("DATE", "2020-1-1", "2020-01-01 AD", "2020-01-01 AD"),
    ("EMAIL", "test@test.com", "test@test.com", "test@test.com"),
]


@pytest.mark.parametrize(
    "type_,default,default_obj,expt_default", create_default_test_list
)
def test_column_create_default(
        column_test_table, type_, default, default_obj, expt_default, client, engine
):
    cache.clear()
    name = "anewcolumn"
    data = {"name": name, "type": type_, "default": {"value": default}}
    response = client.post(
        f"/api/db/v0/tables/{column_test_table.id}/columns/",
        json.dumps(data), content_type='application/json'
    )
    assert response.status_code == 201

    # Ensure the correct serialized date is returned by the API
    new_columns_response = client.get(
        f"/api/db/v0/tables/{column_test_table.id}/columns/"
    )
    actual_new_col = new_columns_response.json()["results"][-1]
    assert actual_new_col["default"]["value"] == expt_default

    # Ensure the correct date value is generated when inserting a new record
    sa_table = column_test_table._sa_table
    with engine.begin() as conn:
        conn.execute(sa_table.insert((1, 1, 1, 'str')))
        created_default = conn.execute(select(sa_table)).fetchall()[0][-1]
    assert created_default == default_obj


def test_column_create_invalid_default(column_test_table, client):
    cache.clear()
    name = "anewcolumn"
    data = {
        "name": name,
        "type": "BOOLEAN",
        "default": {"value": "Not a boolean"},
    }
    response = client.post(
        f"/api/db/v0/tables/{column_test_table.id}/columns/",
        json.dumps(data),
        content_type="application/json",
    )
    assert response.status_code == 400
    assert f'default "{data["default"]}" is invalid for type' in response.json()[0]['message']


# NOTE: display option value types are checked backend, but that's it: e.g. a time format may be any string.
create_display_options_test_list = [
<<<<<<< HEAD
    ("BOOLEAN", {"input": "dropdown"}, {"input": "dropdown"}),
    ("BOOLEAN", {"input": "checkbox", "custom_labels": {"TRUE": "yes", "FALSE": "no"}},
     {"input": "checkbox", "custom_labels": {"TRUE": "yes", "FALSE": "no"}}),
    ("DATE", {'format': 'YYYY-MM-DD'}, {'format': 'YYYY-MM-DD'}),
    ("INTERVAL", {'min': 's', 'max': 'h', 'show_units': True}, {'min': 's', 'max': 'h', 'show_units': True}),
    ("MONEY",
     {'number_format': "english", 'currency_symbol': '$', 'currency_symbol_location': 'after-minus'},
     {'currency_symbol': '$', 'currency_symbol_location': 'after-minus', 'number_format': "english"}),
    ("NUMERIC", {"show_as_percentage": True}, {"show_as_percentage": True}),
    ("NUMERIC",
     {"show_as_percentage": True, 'number_format': "english"},
     {"show_as_percentage": True, 'number_format': "english"}),
    ("TIMESTAMP WITH TIME ZONE", {'format': 'YYYY-MM-DD hh:mm'}, {'format': 'YYYY-MM-DD hh:mm'}),
    ("TIMESTAMP WITHOUT TIME ZONE", {'format': 'YYYY-MM-DD hh:mm'}, {'format': 'YYYY-MM-DD hh:mm'}),
    ("TIME WITHOUT TIME ZONE", {'format': 'hh:mm'}, {'format': 'hh:mm'}),
    ("TIME WITH TIME ZONE", {'format': 'hh:mm Z'}, {'format': 'hh:mm Z'}),
=======
    ("BOOLEAN", {"input": "dropdown"}),
    ("BOOLEAN", {"input": "checkbox", "custom_labels": {"TRUE": "yes", "FALSE": "no"}}),
    ("DATE", {'format': 'YYYY-MM-DD'}),
    ("INTERVAL", {'min': 's', 'max': 'h', 'show_units': True}),
    ("NUMERIC", {"show_as_percentage": True, 'number_format': "english"}),
    ("TIMESTAMP WITH TIME ZONE", {'date_format': 'x', 'time_format': 'x'}),
    ("TIMESTAMP WITHOUT TIME ZONE", {'date_format': 'x', 'time_format': 'x'}),
    ("TIME WITHOUT TIME ZONE", {'format': 'hh:mm'}),
    ("TIME WITH TIME ZONE", {'format': 'hh:mm Z'}),
>>>>>>> 7723a42b
]


@pytest.mark.parametrize("type_,display_options, expected_display_options", create_display_options_test_list)
def test_column_create_display_options(
        column_test_table, type_, display_options, expected_display_options, client, engine
):
    cache.clear()
    name = "anewcolumn"
    data = {"name": name, "type": type_, "display_options": display_options}
    response = client.post(f"/api/db/v0/tables/{column_test_table.id}/columns/", data)
    assert response.status_code == 201

    # Ensure the correct serialized date is returned by the API
    new_columns_response = client.get(
        f"/api/db/v0/tables/{column_test_table.id}/columns/"
    )
    actual_new_col = new_columns_response.json()["results"][-1]
    assert actual_new_col["display_options"] == expected_display_options


_too_long_string = "x" * 256

create_display_options_invalid_test_list = [
    ("BOOLEAN", {"input": "invalid", "use_custom_columns": False}),
    ("BOOLEAN", {"input": "checkbox", "use_custom_columns": True, "custom_labels": {"yes": "yes", "1": "no"}}),
    ("DATE", {'format': _too_long_string}),
    ("MONEY", {'currency_symbol': '$', 'currency_symbol_location': 'middle'}),
    ("MONEY", {'currency_symbol': None}),
    ("NUMERIC", {"show_as_percentage": "wrong value type"}),
    ("NUMERIC", {'number_format': "wrong"}),
    ("TIMESTAMP WITH TIME ZONE", {'format': []}),
    ("TIMESTAMP WITHOUT TIME ZONE", {'format': _too_long_string}),
    ("TIME WITH TIME ZONE", {'format': _too_long_string}),
    ("TIME WITHOUT TIME ZONE", {'format': {}}),
]


@pytest.mark.parametrize("type_,display_options", create_display_options_invalid_test_list)
def test_column_create_wrong_display_options(
        column_test_table, type_, display_options, client, engine
):
    cache.clear()
    name = "anewcolumn"
    data = {"name": name, "type": type_, "display_options": display_options}
    response = client.post(f"/api/db/v0/tables/{column_test_table.id}/columns/", data)
    assert response.status_code == 400


@pytest.mark.parametrize(
    "type_,type_options",
    [
        ("NUMERIC", {"precision": 5, "scale": 3}),
        ("VARCHAR", {"length": 5}),
        ("CHAR", {"length": 5}),
        ("INTERVAL", {"precision": 5}),
        ("INTERVAL", {"precision": 5, "fields": "second"}),
        ("INTERVAL", {"fields": "day"}),
    ]
)
def test_column_create_retrieve_options(column_test_table, client, type_, type_options):
    name = "anewcolumn"
    cache.clear()
    num_columns = len(column_test_table.sa_columns)
    data = {
        "name": name, "type": type_, "type_options": type_options,
    }
    response = client.post(
        f"/api/db/v0/tables/{column_test_table.id}/columns/",
        data=data,
    )
    assert response.status_code == 201
    new_columns_response = client.get(
        f"/api/db/v0/tables/{column_test_table.id}/columns/"
    )
    assert new_columns_response.json()["count"] == num_columns + 1
    actual_new_col = new_columns_response.json()["results"][-1]
    assert actual_new_col["name"] == name
    assert actual_new_col["type"] == type_
    assert actual_new_col["type_options"] == type_options


invalid_type_options = [
    {"precision": 5, "scale": 8},
    {"precision": "asd"},
    {"nonoption": 34},
    {"length": "two"},
]


@pytest.mark.parametrize("type_options", invalid_type_options)
def test_column_create_bad_options(column_test_table, client, type_options):
    name = "anewcolumn"
    type_ = "NUMERIC"
    cache.clear()
    data = {
        "name": name, "type": type_, "type_options": type_options,
    }
    response = client.post(
        f"/api/db/v0/tables/{column_test_table.id}/columns/",
        data=data,
    )
    assert response.status_code == 400


def test_column_create_duplicate(column_test_table, client):
    column = column_test_table.sa_columns[0]
    name = column.name
    type_ = "NUMERIC"
    cache.clear()
    data = {
        "name": name, "type": type_
    }
    response = client.post(
        f"/api/db/v0/tables/{column_test_table.id}/columns/", data=data
    )
    assert response.status_code == 400


def test_column_create_some_parameters(column_test_table, client):
    data = {
        "name": "only name",
    }
    response = client.post(
        f"/api/db/v0/tables/{column_test_table.id}/columns/", data=data
    )
    response_data = response.json()[0]
    assert response.status_code == 400
    assert response_data['message'] == "This field is required."
    assert response_data['field'] == "type"


def test_column_create_no_name_parameter(column_test_table, client):
    cache.clear()
    type_ = "BOOLEAN"
    num_columns = len(column_test_table.sa_columns)
    generated_name = f"{COLUMN_NAME_TEMPLATE}{num_columns}"
    data = {
        "type": type_
    }
    response = client.post(
        f"/api/db/v0/tables/{column_test_table.id}/columns/", data=data
    )
    assert response.status_code == 201
    new_columns_response = client.get(
        f"/api/db/v0/tables/{column_test_table.id}/columns/"
    )
    assert new_columns_response.json()["count"] == num_columns + 1
    actual_new_col = new_columns_response.json()["results"][-1]
    assert actual_new_col["name"] == generated_name
    assert actual_new_col["type"] == type_


def test_column_create_name_parameter_empty(column_test_table, client):
    cache.clear()
    name = ""
    type_ = "BOOLEAN"
    num_columns = len(column_test_table.sa_columns)
    generated_name = f"{COLUMN_NAME_TEMPLATE}{num_columns}"
    data = {
        "name": name, "type": type_
    }
    response = client.post(
        f"/api/db/v0/tables/{column_test_table.id}/columns/", data=data
    )
    assert response.status_code == 201
    new_columns_response = client.get(
        f"/api/db/v0/tables/{column_test_table.id}/columns/"
    )
    assert new_columns_response.json()["count"] == num_columns + 1
    actual_new_col = new_columns_response.json()["results"][-1]
    assert actual_new_col["name"] == generated_name
    assert actual_new_col["type"] == type_


def test_column_update_name(column_test_table, client):
    cache.clear()
    name = "updatedname"
    data = {"name": name}
    column = _get_columns_by_name(column_test_table, ['mycolumn1'])[0]
    response = client.patch(
        f"/api/db/v0/tables/{column_test_table.id}/columns/{column.id}/", data=data
    )
    assert response.status_code == 200
    assert response.json()["name"] == name
    response = client.get(
        f"/api/db/v0/tables/{column_test_table.id}/columns/{column.id}/"
    )
    assert response.status_code == 200
    assert response.json()["name"] == name


def test_column_update_display_options(column_test_table_with_service_layer_options, client):
    cache.clear()
    table, columns = column_test_table_with_service_layer_options
    column_indexes = [2, 3, 4, 5]
    for column_index in column_indexes:
        colum_name = f"mycolumn{column_index}"
        column = _get_columns_by_name(table, [colum_name])[0]
        column_id = column.id
        display_options = {"input": "dropdown", "custom_labels": {"TRUE": "yes", "FALSE": "no"}}
        display_options_data = {"display_options": display_options, 'type': 'BOOLEAN', 'type_options': {}}
        response = client.patch(
            f"/api/db/v0/tables/{table.id}/columns/{column_id}/",
            display_options_data,
        )
        assert response.json()["display_options"] == display_options


def test_column_update_type_with_existing_display_options(column_test_table_with_service_layer_options, client):
    cache.clear()
    table, columns = column_test_table_with_service_layer_options
    colum_name = "mycolumn2"
    column = _get_columns_by_name(table, [colum_name])[0]
    column_id = column.id
    display_options_data = {'type': 'BOOLEAN'}
    response = client.patch(
        f"/api/db/v0/tables/{table.id}/columns/{column_id}/",
        display_options_data,
    )
    assert response.json()["display_options"] is None


def test_column_update_type_invalid_display_options(column_test_table_with_service_layer_options, client):
    cache.clear()
    table, columns = column_test_table_with_service_layer_options
    colum_name = "mycolumn3"
    column = _get_columns_by_name(table, [colum_name])[0]
    column_id = column.id
    display_options_data = {'type': 'BOOLEAN', 'display_options': {}}
    response = client.patch(
        f"/api/db/v0/tables/{table.id}/columns/{column_id}/",
        display_options_data,
    )
    assert response.status_code == 400


def test_column_update_type_get_all_columns(column_test_table_with_service_layer_options, client):
    cache.clear()
    table, columns = column_test_table_with_service_layer_options
    colum_name = "mycolumn2"
    column = _get_columns_by_name(table, [colum_name])[0]
    column_id = column.id
    display_options_data = {'type': 'BOOLEAN'}
    client.patch(
        f"/api/db/v0/tables/{table.id}/columns/{column_id}/",
        display_options_data,
    )
    new_columns_response = client.get(
        f"/api/db/v0/tables/{table.id}/columns/"
    )
    assert new_columns_response.status_code == 200


def test_column_display_options_type_on_reflection(column_test_table,
                                                   client, engine):
    cache.clear()
    table = column_test_table
    response = client.get(
        f"/api/db/v0/tables/{table.id}/columns/",
    )
    columns = response.json()['results']
    for column in columns:
        assert column["display_options"] is None


def test_column_invalid_display_options_type_on_reflection(column_test_table_with_service_layer_options,
                                                           client, engine):
    cache.clear()
    table, columns = column_test_table_with_service_layer_options
    column_index = 2
    column = columns[column_index]
    with engine.begin() as conn:
        alter_column_type(table.oid, column.name, engine, conn, 'boolean')
    column_id = column.id
    response = client.get(
        f"/api/db/v0/tables/{table.id}/columns/{column_id}/",
    )
    assert response.json()["display_options"] is None


def test_column_alter_same_type_display_options(column_test_table_with_service_layer_options,
                                                client, engine):
    cache.clear()
    table, columns = column_test_table_with_service_layer_options
    column_index = 2
    column = columns[column_index]
    pre_alter_display_options = column.display_options
    with engine.begin() as conn:
        alter_column_type(table.oid, column.name, engine, conn, 'numeric')
    column_id = column.id
    response = client.get(
        f"/api/db/v0/tables/{table.id}/columns/{column_id}/",
    )
    assert response.json()["display_options"] == pre_alter_display_options


def test_column_update_default(column_test_table, client):
    cache.clear()
    expt_default = 5
    data = {"default": {"value": expt_default}}  # Ensure we pass a int and not a str
    column = _get_columns_by_name(column_test_table, ['mycolumn0'])[0]
    response = client.patch(
        f"/api/db/v0/tables/{column_test_table.id}/columns/{column.id}/",
        data=json.dumps(data),
        content_type="application/json",
    )
    assert response.json()["default"]["value"] == expt_default


def test_column_update_delete_default(column_test_table, client):
    cache.clear()
    expt_default = None
    data = {"default": None}
    column = _get_columns_by_name(column_test_table, ['mycolumn0'])[0]
    response = client.patch(
        f"/api/db/v0/tables/{column_test_table.id}/columns/{column.id}/",
        data=data,
    )
    assert response.json()["default"] == expt_default


def test_column_update_default_invalid_cast(column_test_table, client):
    cache.clear()
    data = {"default": {"value": "not an integer"}}
    column = _get_columns_by_name(column_test_table, ['mycolumn0'])[0]

    response = client.patch(
        f"/api/db/v0/tables/{column_test_table.id}/columns/{column.id}/",
        data=json.dumps(data),
        content_type="application/json"
    )
    assert response.status_code == 400


def test_column_update_type_dynamic_default(column_test_table, client):
    cache.clear()
    type_ = "NUMERIC"
    data = {"type": type_}
    column = _get_columns_by_name(column_test_table, ['mycolumn0'])[0]
    response = client.patch(
        f"/api/db/v0/tables/{column_test_table.id}/columns/{column.id}/", data=data
    )
    assert response.status_code == 400


def test_column_update_type(column_test_table, client):
    cache.clear()
    type_ = "BOOLEAN"
    data = {"type": type_}
    column = _get_columns_by_name(column_test_table, ['mycolumn3'])[0]
    response = client.patch(
        f"/api/db/v0/tables/{column_test_table.id}/columns/{column.id}/", data=data
    )
    assert response.json()["type"] == type_


def test_column_update_name_and_type(column_test_table, client):
    cache.clear()
    type_ = "BOOLEAN"
    new_name = 'new name'
    data = {"type": type_, "name": new_name}
    column = _get_columns_by_name(column_test_table, ['mycolumn3'])[0]
    response = client.patch(
        f"/api/db/v0/tables/{column_test_table.id}/columns/{column.id}/", data=data
    )
    assert response.json()["type"] == type_
    assert response.json()["name"] == new_name


def test_column_update_name_type_nullable(column_test_table, client):
    cache.clear()
    type_ = "BOOLEAN"
    new_name = 'new name'
    data = {"type": type_, "name": new_name, "nullable": True}
    column = _get_columns_by_name(column_test_table, ['mycolumn3'])[0]

    response = client.patch(
        f"/api/db/v0/tables/{column_test_table.id}/columns/{column.id}/", data=data
    )
    assert response.json()["type"] == type_
    assert response.json()["name"] == new_name
    assert response.json()["nullable"] is True


def test_column_update_name_type_nullable_default(column_test_table, client):
    cache.clear()
    type_ = "BOOLEAN"
    new_name = 'new name'
    data = {
        "type": type_,
        "name": new_name,
        "nullable": True,
        "default": {"value": True},
    }
    column = _get_columns_by_name(column_test_table, ['mycolumn3'])[0]
    response = client.patch(
        f"/api/db/v0/tables/{column_test_table.id}/columns/{column.id}/",
        data=json.dumps(data),
        content_type='application/json'
    )
    assert response.json()["type"] == type_
    assert response.json()["name"] == new_name
    assert response.json()["nullable"] is True
    assert response.json()["default"]["value"] is True


def test_column_update_type_options(column_test_table, client):
    cache.clear()
    type_ = "NUMERIC"
    type_options = {"precision": 3, "scale": 1}
    data = {"type": type_, "type_options": type_options}
    column = _get_columns_by_name(column_test_table, ['mycolumn3'])[0]
    response = client.patch(
        f"/api/db/v0/tables/{column_test_table.id}/columns/{column.id}/",
        data,
    )
    assert response.json()["type"] == type_
    assert response.json()["type_options"] == type_options


def test_column_update_type_options_no_type(column_test_table, client):
    cache.clear()
    type_ = "NUMERIC"
    data = {"type": type_}
    column = _get_columns_by_name(column_test_table, ['mycolumn3'])[0]
    client.patch(
        f"/api/db/v0/tables/{column_test_table.id}/columns/{column.id}/",
        data,
    )
    type_options = {"precision": 3, "scale": 1}
    type_option_data = {"type_options": type_options}
    response = client.patch(
        f"/api/db/v0/tables/{column_test_table.id}/columns/{column.id}/",
        type_option_data,
    )
    assert response.json()["type"] == type_
    assert response.json()["type_options"] == type_options


def test_column_update_invalid_type(create_table, client, engine_email_type):
    table = create_table('Column Invalid Type')
    body = {"type": "BIGINT"}
    response = client.get(
        f"/api/db/v0/tables/{table.id}/columns/"
    )
    columns = response.json()['results']
    column_index = 3
    column_id = columns[column_index]['id']
    response = client.patch(
        f"/api/db/v0/tables/{table.id}/columns/{column_id}/",
        body
    )
    assert response.status_code == 400
    response_json = response.json()
    assert response_json[0]['code'] == ErrorCodes.InvalidTypeCast.value
    assert response_json[0]['message'] == "This type casting is invalid."


def test_column_update_returns_table_dependent_fields(column_test_table, client):
    cache.clear()
    expt_default = 5
    data = {"default": {"value": expt_default}}
    column = _get_columns_by_name(column_test_table, ['mycolumn1'])[0]
    response = client.patch(
        f"/api/db/v0/tables/{column_test_table.id}/columns/{column.id}/",
        data=data,
    )
    assert response.json()["default"] is not None
    assert response.json()["id"] is not None


@pytest.mark.parametrize("type_options", invalid_type_options)
def test_column_update_type_invalid_options(column_test_table, client, type_options):
    cache.clear()
    type_ = "NUMERIC"
    data = {"type": type_, "type_options": type_options}
    column = _get_columns_by_name(column_test_table, ['mycolumn3'])[0]
    response = client.patch(
        f"/api/db/v0/tables/{column_test_table.id}/columns/{column.id}/",
        data=data,
    )
    assert response.status_code == 400


def test_column_update_type_invalid_cast(column_test_table, client):
    cache.clear()
    type_ = "MATHESAR_TYPES.EMAIL"
    data = {"type": type_}
    column = _get_columns_by_name(column_test_table, ['mycolumn1'])[0]
    response = client.patch(
        f"/api/db/v0/tables/{column_test_table.id}/columns/{column.id}/", data=data
    )
    assert response.status_code == 400


def test_column_update_when_missing(column_test_table, client):
    cache.clear()
    name = "updatedname"
    data = {"name": name}
    response = client.patch(
        f"/api/db/v0/tables/{column_test_table.id}/columns/99999/", data=data
    )
    assert response.status_code == 404
    response_data = response.json()[0]
    assert response_data['message'] == "Not found."
    assert response_data['code'] == ErrorCodes.NotFound.value


def test_column_destroy(column_test_table, client):
    cache.clear()
    num_columns = len(column_test_table.sa_columns)
    col_one_name = column_test_table.sa_columns[1].name
    column = _get_columns_by_name(column_test_table, ['mycolumn1'])[0]
    response = client.delete(
        f"/api/db/v0/tables/{column_test_table.id}/columns/{column.id}/"
    )
    assert response.status_code == 204
    new_columns_response = client.get(
        f"/api/db/v0/tables/{column_test_table.id}/columns/"
    )
    new_data = new_columns_response.json()
    assert col_one_name not in [col["name"] for col in new_data["results"]]
    assert new_data["count"] == num_columns - 1


def test_column_destroy_when_missing(column_test_table, client):
    cache.clear()
    response = client.delete(
        f"/api/db/v0/tables/{column_test_table.id}/columns/99999/"
    )
    response_data = response.json()[0]
    assert response_data['message'] == "Not found."
    assert response_data['code'] == ErrorCodes.NotFound.value
    assert response.status_code == 404


def test_column_duplicate(column_test_table, client):
    cache.clear()
    column = _get_columns_by_name(column_test_table, ['mycolumn1'])[0]
    target_col = column_test_table.sa_columns[column.name]
    data = {
        "name": "new_col_name",
        "source_column": column.id,
        "copy_source_data": False,
        "copy_source_constraints": False,
    }
    with patch.object(models, "duplicate_column") as mock_infer:
        mock_infer.return_value = target_col
        response = client.post(
            f"/api/db/v0/tables/{column_test_table.id}/columns/",
            data=data
        )
    assert response.status_code == 201
    response_col = response.json()
    assert response_col["name"] == target_col.name
    assert response_col["type"] == target_col.plain_type

    assert mock_infer.call_args[0] == (
        column_test_table.oid,
        column,
        column_test_table.schema._sa_engine,
    )
    assert mock_infer.call_args[1] == {
        "new_column_name": data["name"],
        "copy_data": data["copy_source_data"],
        "copy_constraints": data["copy_source_constraints"]
    }


def test_column_duplicate_when_missing(column_test_table, client):
    data = {
        "source_column": 3000,
    }
    response = client.post(
        f"/api/db/v0/tables/{column_test_table.id}/columns/", data=data
    )
    assert response.status_code == 400
    response_data = response.json()[0]
    assert 2151 == response_data['code']
    assert "object does not exist" in response_data['message']


def test_column_duplicate_some_parameters(column_test_table, client):
    data = {
        "copy_source_constraints": True,
    }
    response = client.post(
        f"/api/db/v0/tables/{column_test_table.id}/columns/", data=data
    )
    response_data = response.json()
    assert response.status_code == 400
    assert response_data[0]['message'] == "This field is required."
    assert response_data[0]['field'] == "source_column"


def test_column_duplicate_no_parameters(column_test_table, client):
    response = client.post(
        f"/api/db/v0/tables/{column_test_table.id}/columns/", data={}
    )
    response_data = response.json()
    assert response.status_code == 400
    assert response_data[0]["message"] == "This field is required."
    assert response_data[0]["field"] == "type"


def test_column_update_type_with_display_and_type_options_as_null(column_test_table, client):
    cache.clear()
    type_ = "MATHESAR_TYPES.URI"
    display_options = None
    type_options = None
    data = {
        "type": type_,
        "display_options": display_options,
        "type_options": type_options
    }
    column = _get_columns_by_name(column_test_table, ['mycolumn3'])[0]
    response = client.patch(
        f"/api/db/v0/tables/{column_test_table.id}/columns/{column.id}/",
        data=data,
    )
    assert response.status_code == 200
    response_json = response.json()
    assert response_json["type"] == type_
    assert response_json["display_options"] == display_options
    assert response_json["type_options"] == type_options


def test_column_update_type_with_display_and_type_options_as_empty_objects(column_test_table, client):
    cache.clear()
    type_ = "MATHESAR_TYPES.URI"
    display_options = {}
    type_options = {}
    data = {
        "type": type_,
        "display_options": display_options,
        "type_options": type_options
    }
    column = _get_columns_by_name(column_test_table, ['mycolumn3'])[0]
    response = client.patch(
        f"/api/db/v0/tables/{column_test_table.id}/columns/{column.id}/",
        data=data,
    )
    assert response.status_code == 200
    response_json = response.json()
    assert response_json["type"] == type_
    assert response_json["display_options"] == {}
    assert response_json["type_options"] is None<|MERGE_RESOLUTION|>--- conflicted
+++ resolved
@@ -70,27 +70,19 @@
         {'display_options': {'show_as_percentage': True, 'number_format': "english"}},
         {'display_options': None},
         {},
-        {},
+        {
+            'display_options': {
+                'currency_details': {
+                    'currency_symbol': "HK $",
+                    'number_format': "english",
+                    'currency_symbol_location': 'after-minus'
+                }
+            }
+        },
         {'display_options': {'time_format': 'hh:mm', 'date_format': 'YYYY-MM-DD'}},
         {'display_options': {'format': 'hh:mm'}},
         {'display_options': {'format': 'YYYY-MM-DD'}},
     ]
-<<<<<<< HEAD
-    column_data_list = [{},
-                        {'display_options': {'input': "dropdown", "custom_labels": {"TRUE": "yes", "FALSE": "no"}}},
-                        {'display_options': {'show_as_percentage': True, 'number_format': "english"}},
-                        {'display_options': None},
-                        {},
-                        {'display_options': {
-                            'currency_details': {
-                                'currency_symbol': "HK $",
-                                'number_format': "english",
-                                'currency_symbol_location': 'after-minus'
-                            }
-                        }},
-                        {'display_options': {'format': 'YYYY-MM-DD hh:mm'}}]
-=======
->>>>>>> 7723a42b
     db_table = SATable(
         "anewtable",
         MetaData(bind=engine),
@@ -103,9 +95,13 @@
     service_columns = []
     for column_data in zip(column_list_in, column_data_list):
         attnum = get_column_attnum_from_name(db_table_oid, column_data[0].name, engine)
-        service_columns.append(ServiceLayerColumn.current_objects.get_or_create(table=table,
-                                                                                attnum=attnum,
-                                                                                display_options=column_data[1].get('display_options', None))[0])
+        service_columns.append(
+            ServiceLayerColumn.current_objects.get_or_create(
+                table=table,
+                attnum=attnum,
+                display_options=column_data[1].get('display_options', None)
+            )[0]
+        )
     return table, service_columns
 
 
@@ -276,7 +272,6 @@
 
 # NOTE: display option value types are checked backend, but that's it: e.g. a time format may be any string.
 create_display_options_test_list = [
-<<<<<<< HEAD
     ("BOOLEAN", {"input": "dropdown"}, {"input": "dropdown"}),
     ("BOOLEAN", {"input": "checkbox", "custom_labels": {"TRUE": "yes", "FALSE": "no"}},
      {"input": "checkbox", "custom_labels": {"TRUE": "yes", "FALSE": "no"}}),
@@ -289,21 +284,10 @@
     ("NUMERIC",
      {"show_as_percentage": True, 'number_format': "english"},
      {"show_as_percentage": True, 'number_format': "english"}),
-    ("TIMESTAMP WITH TIME ZONE", {'format': 'YYYY-MM-DD hh:mm'}, {'format': 'YYYY-MM-DD hh:mm'}),
-    ("TIMESTAMP WITHOUT TIME ZONE", {'format': 'YYYY-MM-DD hh:mm'}, {'format': 'YYYY-MM-DD hh:mm'}),
+    ("TIMESTAMP WITH TIME ZONE", {'date_format': 'x', 'time_format': 'x'}, {'date_format': 'x', 'time_format': 'x'}),
+    ("TIMESTAMP WITHOUT TIME ZONE", {'date_format': 'x', 'time_format': 'x'}, {'date_format': 'x', 'time_format': 'x'}),
     ("TIME WITHOUT TIME ZONE", {'format': 'hh:mm'}, {'format': 'hh:mm'}),
     ("TIME WITH TIME ZONE", {'format': 'hh:mm Z'}, {'format': 'hh:mm Z'}),
-=======
-    ("BOOLEAN", {"input": "dropdown"}),
-    ("BOOLEAN", {"input": "checkbox", "custom_labels": {"TRUE": "yes", "FALSE": "no"}}),
-    ("DATE", {'format': 'YYYY-MM-DD'}),
-    ("INTERVAL", {'min': 's', 'max': 'h', 'show_units': True}),
-    ("NUMERIC", {"show_as_percentage": True, 'number_format': "english"}),
-    ("TIMESTAMP WITH TIME ZONE", {'date_format': 'x', 'time_format': 'x'}),
-    ("TIMESTAMP WITHOUT TIME ZONE", {'date_format': 'x', 'time_format': 'x'}),
-    ("TIME WITHOUT TIME ZONE", {'format': 'hh:mm'}),
-    ("TIME WITH TIME ZONE", {'format': 'hh:mm Z'}),
->>>>>>> 7723a42b
 ]
 
 
@@ -558,8 +542,10 @@
     assert new_columns_response.status_code == 200
 
 
-def test_column_display_options_type_on_reflection(column_test_table,
-                                                   client, engine):
+def test_column_display_options_type_on_reflection(
+        column_test_table,
+        client, engine
+):
     cache.clear()
     table = column_test_table
     response = client.get(
@@ -570,8 +556,10 @@
         assert column["display_options"] is None
 
 
-def test_column_invalid_display_options_type_on_reflection(column_test_table_with_service_layer_options,
-                                                           client, engine):
+def test_column_invalid_display_options_type_on_reflection(
+        column_test_table_with_service_layer_options,
+        client, engine
+):
     cache.clear()
     table, columns = column_test_table_with_service_layer_options
     column_index = 2
@@ -585,8 +573,10 @@
     assert response.json()["display_options"] is None
 
 
-def test_column_alter_same_type_display_options(column_test_table_with_service_layer_options,
-                                                client, engine):
+def test_column_alter_same_type_display_options(
+        column_test_table_with_service_layer_options,
+        client, engine
+):
     cache.clear()
     table, columns = column_test_table_with_service_layer_options
     column_index = 2
