import json

import pytest

from sqlalchemy import select

from db.constants import COLUMN_NAME_TEMPLATE
from db.types.base import PostgresType, MathesarCustomType

from mathesar.api.exceptions.error_codes import ErrorCodes
from mathesar.tests.api.test_table_api import check_columns_response


def test_column_list(column_test_table, client):
    response = client.get(f"/api/db/v0/tables/{column_test_table.id}/columns/")
    assert response.status_code == 200
    response_data = response.json()
    assert response_data['count'] == len(column_test_table.sa_columns)
    expect_results = [
        {
            'name': 'mycolumn0',
            'type': PostgresType.INTEGER.id,
            'type_options': None,
            'nullable': False,
            'primary_key': True,
            'display_options': None,
            'default': {
                'value': """nextval('"Patents".anewtable_mycolumn0_seq'::regclass)""",
                'is_dynamic': True
            },
            'valid_target_types': [
                'bigint', 'boolean', 'character', 'character varying',
                'double precision', 'integer', 'mathesar_types.mathesar_money',
                'mathesar_types.multicurrency_money', 'money', 'numeric',
                'real', 'smallint', 'text',
            ],
        },
        {
            'name': 'mycolumn1',
            'type': PostgresType.INTEGER.id,
            'type_options': None,
            'nullable': False,
            'primary_key': False,
            'display_options': None,
            'default': None,
            'valid_target_types': [
                'bigint', 'boolean', 'character', 'character varying',
                'double precision', 'integer', 'mathesar_types.mathesar_money',
                'mathesar_types.multicurrency_money', 'money', 'numeric',
                'real', 'smallint', 'text',
            ],
        },
        {
            'name': 'mycolumn2',
            'type': PostgresType.INTEGER.id,
            'type_options': None,
            'nullable': True,
            'primary_key': False,
            'display_options': None,
            'default': {
                'value': 5,
                'is_dynamic': False,
            },
            'valid_target_types': [
                'bigint', 'boolean', 'character', 'character varying',
                'double precision', 'integer', 'mathesar_types.mathesar_money',
                'mathesar_types.multicurrency_money', 'money', 'numeric',
                'real', 'smallint', 'text',
            ],
        },
        {
            'name': 'mycolumn3',
            'type': PostgresType.CHARACTER_VARYING.id,
            'type_options': None,
            'nullable': True,
            'primary_key': False,
            'display_options': None,
            'valid_target_types': [
                'bigint', 'boolean', 'character', 'character varying', 'date',
                'double precision', 'integer', 'interval', 'json', 'jsonb',
                'mathesar_types.email', 'mathesar_types.mathesar_json_array',
<<<<<<< HEAD
                'mathesar_types.mathesar_json_object','mathesar_types.mathesar_money',
                'mathesar_types.multicurrency_money', 'mathesar_types.uri',              
=======
                'mathesar_types.mathesar_json_object', 'mathesar_types.mathesar_money',
                'mathesar_types.multicurrency_money', 'mathesar_types.uri',
>>>>>>> 1dcbed41
                'money', 'numeric', 'real', 'smallint', 'text',
                'time with time zone', 'time without time zone',
                'timestamp with time zone', 'timestamp without time zone',
            ],
            'default': None,
        }
    ]
    check_columns_response(response_data['results'], expect_results)


def test_column_create(column_test_table, client):
    name = "anewcolumn"
    db_type = PostgresType.NUMERIC
    num_columns = len(column_test_table.sa_columns)
    data = {
        "name": name,
        "type": db_type.id,
        "display_options": {"show_as_percentage": True},
        "nullable": False
    }
    response = client.post(
        f"/api/db/v0/tables/{column_test_table.id}/columns/",
        data=data,
    )
    assert response.status_code == 201
    new_columns_response = client.get(
        f"/api/db/v0/tables/{column_test_table.id}/columns/"
    )
    assert new_columns_response.json()["count"] == num_columns + 1
    actual_new_col = new_columns_response.json()["results"][-1]
    assert actual_new_col["name"] == name
    assert actual_new_col["type"] == db_type.id
    assert actual_new_col["default"] is None


create_default_test_list = [
    (PostgresType.BOOLEAN, True, True, True),
    (PostgresType.INTERVAL, "00:42:00", "P0Y0M0DT0H42M0S", "P0Y0M0DT0H42M0S"),
    (PostgresType.NUMERIC, 42, 42, 42),
    (PostgresType.CHARACTER_VARYING, "test_string", "test_string", "test_string"),
    (PostgresType.DATE, "2020-1-1", "2020-01-01 AD", "2020-01-01 AD"),
    (MathesarCustomType.EMAIL, "test@test.com", "test@test.com", "test@test.com"),
]


@pytest.mark.parametrize(
    "db_type,default,default_obj,expt_default", create_default_test_list
)
def test_column_create_default(
        column_test_table, db_type, default, default_obj, expt_default, client, engine_with_schema
):
    engine, _ = engine_with_schema
    name = "anewcolumn"
    data = {"name": name, "type": db_type.id, "default": {"value": default}}
    response = client.post(
        f"/api/db/v0/tables/{column_test_table.id}/columns/",
        json.dumps(data), content_type='application/json'
    )
    assert response.status_code == 201

    # Ensure the correct serialized date is returned by the API
    new_columns_response = client.get(
        f"/api/db/v0/tables/{column_test_table.id}/columns/"
    )
    actual_new_col = new_columns_response.json()["results"][-1]
    assert actual_new_col["default"]["value"] == expt_default

    # Ensure the correct date value is generated when inserting a new record
    sa_table = column_test_table._sa_table
    with engine.begin() as conn:
        conn.execute(sa_table.insert((1, 1, 1, 'str')))
        created_default = conn.execute(select(sa_table)).fetchall()[0][-1]
    assert created_default == default_obj


def test_column_create_invalid_default(column_test_table, client):
    name = "anewcolumn"
    data = {
        "name": name,
        "type": PostgresType.BOOLEAN.id,
        "default": {"value": "Not a boolean"},
    }
    response = client.post(
        f"/api/db/v0/tables/{column_test_table.id}/columns/",
        json.dumps(data),
        content_type="application/json",
    )
    assert response.status_code == 400
    assert f'default "{data["default"]}" is invalid for type' in response.json()[0]['message']


@pytest.mark.parametrize(
    "db_type,type_options,expected_type_options",
    [
        (PostgresType.NUMERIC, {"precision": 5, "scale": 3}, {"precision": 5, "scale": 3}),
        (PostgresType.NUMERIC, {"scale": 3}, {"precision": 1000, "scale": 3}),
        (PostgresType.CHARACTER_VARYING, {"length": 5}, {"length": 5}),
        (PostgresType.CHARACTER, {"length": 5}, {"length": 5}),
        (PostgresType.INTERVAL, {"precision": 5}, {"precision": 5}),
        (PostgresType.INTERVAL, {"precision": 5, "fields": "second"}, {"precision": 5, "fields": "second"}),
        (PostgresType.INTERVAL, {"fields": "day"}, {"fields": "day"}),
    ]
)
def test_column_create_retrieve_options(column_test_table, client, db_type, type_options, expected_type_options):
    name = "anewcolumn"
    num_columns = len(column_test_table.sa_columns)
    data = {
        "name": name, "type": db_type.id, "type_options": type_options,
    }
    response = client.post(
        f"/api/db/v0/tables/{column_test_table.id}/columns/",
        data=data,
    )
    assert response.status_code == 201
    new_columns_response = client.get(
        f"/api/db/v0/tables/{column_test_table.id}/columns/"
    )
    assert new_columns_response.json()["count"] == num_columns + 1
    actual_new_col = new_columns_response.json()["results"][-1]
    assert actual_new_col["name"] == name
    assert actual_new_col["type"] == db_type.id
    assert actual_new_col["type_options"] == expected_type_options


invalid_type_options = [
    {"precision": 5, "scale": 8},
    {"precision": "asd"},
    {"nonoption": 34},
    {"length": "two"},
]


@pytest.mark.parametrize("type_options", invalid_type_options)
def test_column_create_bad_options(column_test_table, client, type_options):
    name = "anewcolumn"
    db_type = PostgresType.NUMERIC
    data = {
        "name": name, "type": db_type.id, "type_options": type_options,
    }
    response = client.post(
        f"/api/db/v0/tables/{column_test_table.id}/columns/",
        data=data,
    )
    assert response.status_code == 400


def test_column_create_duplicate(column_test_table, client):
    column = column_test_table.sa_columns[0]
    name = column.name
    db_type = PostgresType.NUMERIC
    data = {
        "name": name, "type": db_type.id
    }
    response = client.post(
        f"/api/db/v0/tables/{column_test_table.id}/columns/", data=data
    )
    assert response.status_code == 400


def test_column_create_some_parameters(column_test_table, client):
    data = {
        "name": "only name",
    }
    response = client.post(
        f"/api/db/v0/tables/{column_test_table.id}/columns/", data=data
    )
    response_data = response.json()[0]
    assert response.status_code == 400
    assert response_data['message'] == "This field is required."
    assert response_data['field'] == "type"


def test_column_create_no_name_parameter(column_test_table, client):
    db_type = PostgresType.BOOLEAN
    num_columns = len(column_test_table.sa_columns)
    generated_name = f"{COLUMN_NAME_TEMPLATE}{num_columns}"
    data = {
        "type": db_type.id
    }
    response = client.post(
        f"/api/db/v0/tables/{column_test_table.id}/columns/", data=data
    )
    assert response.status_code == 201
    new_columns_response = client.get(
        f"/api/db/v0/tables/{column_test_table.id}/columns/"
    )
    assert new_columns_response.json()["count"] == num_columns + 1
    actual_new_col = new_columns_response.json()["results"][-1]
    assert actual_new_col["name"] == generated_name
    assert actual_new_col["type"] == db_type.id


def test_column_create_name_parameter_empty(column_test_table, client):
    name = ""
    db_type = PostgresType.BOOLEAN
    num_columns = len(column_test_table.sa_columns)
    generated_name = f"{COLUMN_NAME_TEMPLATE}{num_columns}"
    data = {
        "name": name, "type": db_type.id
    }
    response = client.post(
        f"/api/db/v0/tables/{column_test_table.id}/columns/", data=data
    )
    assert response.status_code == 201
    new_columns_response = client.get(
        f"/api/db/v0/tables/{column_test_table.id}/columns/"
    )
    assert new_columns_response.json()["count"] == num_columns + 1
    actual_new_col = new_columns_response.json()["results"][-1]
    assert actual_new_col["name"] == generated_name
    assert actual_new_col["type"] == db_type.id


def test_column_update_name(column_test_table, client):
    name = "updatedname"
    data = {"name": name}
    column = column_test_table.get_columns_by_name(['mycolumn1'])[0]
    response = client.patch(
        f"/api/db/v0/tables/{column_test_table.id}/columns/{column.id}/", data=data
    )
    assert response.status_code == 200
    assert response.json()["name"] == name
    response = client.get(
        f"/api/db/v0/tables/{column_test_table.id}/columns/{column.id}/"
    )
    assert response.status_code == 200
    assert response.json()["name"] == name


def test_column_update_typeget_all_columns(column_test_table_with_service_layer_options, client):
    table, _ = column_test_table_with_service_layer_options
    colum_name = "mycolumn2"
    column = table.get_columns_by_name([colum_name])[0]
    column_id = column.id
    display_options_data = {'type': 'BOOLEAN'}
    client.patch(
        f"/api/db/v0/tables/{table.id}/columns/{column_id}/",
        display_options_data,
    )
    new_columns_response = client.get(
        f"/api/db/v0/tables/{table.id}/columns/"
    )
    assert new_columns_response.status_code == 200


def test_column_update_default(column_test_table, client):
    expt_default = 5
    data = {"default": {"value": expt_default}}  # Ensure we pass a int and not a str
    column = column_test_table.get_columns_by_name(['mycolumn0'])[0]
    response = client.patch(
        f"/api/db/v0/tables/{column_test_table.id}/columns/{column.id}/",
        data=json.dumps(data),
        content_type="application/json",
    )
    assert response.json()["default"]["value"] == expt_default


def test_column_update_delete_default(column_test_table, client):
    expt_default = None
    data = {"default": None}
    column = column_test_table.get_columns_by_name(['mycolumn0'])[0]
    response = client.patch(
        f"/api/db/v0/tables/{column_test_table.id}/columns/{column.id}/",
        data=data,
    )
    assert response.json()["default"] == expt_default


def test_column_update_default_invalid_cast(column_test_table, client):
    data = {"default": {"value": "not an integer"}}
    column = column_test_table.get_columns_by_name(['mycolumn0'])[0]

    response = client.patch(
        f"/api/db/v0/tables/{column_test_table.id}/columns/{column.id}/",
        data=json.dumps(data),
        content_type="application/json"
    )
    assert response.status_code == 400


def test_column_update_type_dynamic_default(column_test_table, client):
    db_type = PostgresType.NUMERIC
    data = {"type": db_type.id}
    column = column_test_table.get_columns_by_name(['mycolumn0'])[0]
    response = client.patch(
        f"/api/db/v0/tables/{column_test_table.id}/columns/{column.id}/", data=data
    )
    assert response.status_code == 400


def test_column_update_type(column_test_table, client):
    db_type = PostgresType.BOOLEAN
    data = {"type": db_type.id}
    column = column_test_table.get_columns_by_name(['mycolumn3'])[0]
    response = client.patch(
        f"/api/db/v0/tables/{column_test_table.id}/columns/{column.id}/", data=data
    )
    assert response.json()["type"] == db_type.id


def test_column_update_name_and_type(column_test_table, client):
    db_type = PostgresType.BOOLEAN
    new_name = 'new name'
    data = {"type": db_type.id, "name": new_name}
    column = column_test_table.get_columns_by_name(['mycolumn3'])[0]
    response = client.patch(
        f"/api/db/v0/tables/{column_test_table.id}/columns/{column.id}/", data=data
    )
    assert response.json()["type"] == db_type.id
    assert response.json()["name"] == new_name


def test_column_update_name_type_nullable(column_test_table, client):
    db_type = PostgresType.BOOLEAN
    new_name = 'new name'
    data = {"type": db_type.id, "name": new_name, "nullable": True}
    column = column_test_table.get_columns_by_name(['mycolumn3'])[0]

    response = client.patch(
        f"/api/db/v0/tables/{column_test_table.id}/columns/{column.id}/", data=data
    )
    assert response.json()["type"] == db_type.id
    assert response.json()["name"] == new_name
    assert response.json()["nullable"] is True


def test_column_update_name_type_nullable_default(column_test_table, client):
    db_type = PostgresType.BOOLEAN
    new_name = 'new name'
    data = {
        "type": db_type.id,
        "name": new_name,
        "nullable": True,
        "default": {"value": True},
    }
    column = column_test_table.get_columns_by_name(['mycolumn3'])[0]
    response = client.patch(
        f"/api/db/v0/tables/{column_test_table.id}/columns/{column.id}/",
        data=json.dumps(data),
        content_type='application/json'
    )
    assert response.json()["type"] == db_type.id
    assert response.json()["name"] == new_name
    assert response.json()["nullable"] is True
    assert response.json()["default"]["value"] is True


def test_column_update_type_options(column_test_table, client):
    db_type = PostgresType.NUMERIC
    type_options = {"scale": 1}
    expected_type_options = {'precision': 1000, 'scale': 1}
    data = {"type": db_type.id, "type_options": type_options}
    column = column_test_table.get_columns_by_name(['mycolumn3'])[0]
    response = client.patch(
        f"/api/db/v0/tables/{column_test_table.id}/columns/{column.id}/",
        data,
    )
    assert response.json()["type"] == db_type.id
    assert response.json()["type_options"] == expected_type_options


def test_column_update_type_options_no_type(column_test_table, client):
    db_type = PostgresType.NUMERIC
    data = {"type": db_type.id}
    column = column_test_table.get_columns_by_name(['mycolumn3'])[0]
    client.patch(
        f"/api/db/v0/tables/{column_test_table.id}/columns/{column.id}/",
        data,
    )
    type_options = {"precision": 3, "scale": 1}
    type_option_data = {"type_options": type_options}
    response = client.patch(
        f"/api/db/v0/tables/{column_test_table.id}/columns/{column.id}/",
        type_option_data,
    )
    assert response.json()["type"] == db_type.id
    assert response.json()["type_options"] == type_options


def test_column_update_invalid_type(create_patents_table, client):
    table = create_patents_table('Column Invalid Type')
    body = {"type": PostgresType.BIGINT.id}
    response = client.get(
        f"/api/db/v0/tables/{table.id}/columns/"
    )
    assert response.status_code == 200
    columns = response.json()['results']
    column_index = 3
    column_id = columns[column_index]['id']
    response = client.patch(
        f"/api/db/v0/tables/{table.id}/columns/{column_id}/",
        body
    )
    assert response.status_code == 400
    response_json = response.json()
    assert response_json[0]['code'] == ErrorCodes.InvalidTypeCast.value
    assert response_json[0]['message'] == "This type casting is invalid."


def test_column_update_returns_table_dependent_fields(column_test_table, client):
    expt_default = 5
    data = {"default": {"value": expt_default}}
    column = column_test_table.get_columns_by_name(['mycolumn1'])[0]
    response = client.patch(
        f"/api/db/v0/tables/{column_test_table.id}/columns/{column.id}/",
        data=data,
    )
    assert response.json()["default"] is not None
    assert response.json()["id"] is not None


@pytest.mark.parametrize("type_options", invalid_type_options)
def test_column_update_type_invalid_options(column_test_table, client, type_options):
    db_type = PostgresType.NUMERIC
    data = {"type": db_type.id, "type_options": type_options}
    column = column_test_table.get_columns_by_name(['mycolumn3'])[0]
    response = client.patch(
        f"/api/db/v0/tables/{column_test_table.id}/columns/{column.id}/",
        data=data,
    )
    assert response.status_code == 400


# This cast is currently succeeding, because the column is empty.
# While we do have the facilities to not recommend a cast like this (and we don't), this test is
# testing whether or not we allow attempting this cast anyway. It is not clear to me (Dom) that we
# should forbid it, and our code currently does not forbid it.
@pytest.mark.skip(reason="unclear whether this is indeed an unsupported cast")
def test_column_update_type_invalid_cast(column_test_table, client):
    db_type = MathesarCustomType.EMAIL
    data = {"type": db_type.id}
    column = column_test_table.get_columns_by_name(['mycolumn1'])[0]
    response = client.patch(
        f"/api/db/v0/tables/{column_test_table.id}/columns/{column.id}/", data=data
    )
    assert response.status_code == 400


def test_column_update_when_missing(column_test_table, client):
    name = "updatedname"
    data = {"name": name}
    response = client.patch(
        f"/api/db/v0/tables/{column_test_table.id}/columns/99999/", data=data
    )
    assert response.status_code == 404
    response_data = response.json()[0]
    assert response_data['message'] == "Not found."
    assert response_data['code'] == ErrorCodes.NotFound.value


def test_column_destroy(column_test_table, client):
    num_columns = len(column_test_table.sa_columns)
    col_one_name = column_test_table.sa_columns[1].name
    column = column_test_table.get_columns_by_name(['mycolumn1'])[0]
    response = client.delete(
        f"/api/db/v0/tables/{column_test_table.id}/columns/{column.id}/"
    )
    assert response.status_code == 204
    new_columns_response = client.get(
        f"/api/db/v0/tables/{column_test_table.id}/columns/"
    )
    new_data = new_columns_response.json()
    assert col_one_name not in [col["name"] for col in new_data["results"]]
    assert new_data["count"] == num_columns - 1


def test_column_destroy_when_missing(column_test_table, client):
    response = client.delete(
        f"/api/db/v0/tables/{column_test_table.id}/columns/99999/"
    )
    response_data = response.json()[0]
    assert response_data['message'] == "Not found."
    assert response_data['code'] == ErrorCodes.NotFound.value
    assert response.status_code == 404

# TODO Fix test case to use correct column name
# def test_column_duplicate(column_test_table, client):
#     column = column_test_table.get_columns_by_name(['mycolumn1'])[0]
#     target_col = column_test_table.sa_columns[column.name]
#     data = {
#         "name": "new_col_name",
#         "source_column": column.id,
#         "copy_source_data": False,
#         "copy_source_constraints": False,
#     }
#     with patch.object(models_base, "duplicate_column") as mock_infer:
#         mock_infer.return_value = target_col
#         response = client.post(
#             f"/api/db/v0/tables/{column_test_table.id}/columns/",
#             data=data
#         )
#     assert response.status_code == 201
#     response_col = response.json()
#     assert response_col["name"] == target_col.name
#     assert response_col["type"] == target_col.db_type.id
#
#     assert mock_infer.call_args[0] == (
#         column_test_table.oid,
#         column,
#         column_test_table.schema._sa_engine,
#     )
#     assert mock_infer.call_args[1] == {
#         "new_column_name": data["name"],
#         "copy_data": data["copy_source_data"],
#         "copy_constraints": data["copy_source_constraints"]
#     }


def test_column_duplicate_when_missing(column_test_table, client):
    data = {
        "source_column": 3000,
    }
    response = client.post(
        f"/api/db/v0/tables/{column_test_table.id}/columns/", data=data
    )
    assert response.status_code == 400
    response_data = response.json()[0]
    assert 2151 == response_data['code']
    assert "object does not exist" in response_data['message']


def test_column_duplicate_some_parameters(column_test_table, client):
    data = {
        "copy_source_constraints": True,
    }
    response = client.post(
        f"/api/db/v0/tables/{column_test_table.id}/columns/", data=data
    )
    response_data = response.json()
    assert response.status_code == 400
    assert response_data[0]['message'] == "This field is required."
    assert response_data[0]['field'] == "source_column"


def test_column_duplicate_no_parameters(column_test_table, client):
    response = client.post(
        f"/api/db/v0/tables/{column_test_table.id}/columns/", data={}
    )
    response_data = response.json()
    assert response.status_code == 400
    assert response_data[0]["message"] == "This field is required."
    assert response_data[0]["field"] == "type"<|MERGE_RESOLUTION|>--- conflicted
+++ resolved
@@ -79,13 +79,8 @@
                 'bigint', 'boolean', 'character', 'character varying', 'date',
                 'double precision', 'integer', 'interval', 'json', 'jsonb',
                 'mathesar_types.email', 'mathesar_types.mathesar_json_array',
-<<<<<<< HEAD
-                'mathesar_types.mathesar_json_object','mathesar_types.mathesar_money',
-                'mathesar_types.multicurrency_money', 'mathesar_types.uri',              
-=======
                 'mathesar_types.mathesar_json_object', 'mathesar_types.mathesar_money',
                 'mathesar_types.multicurrency_money', 'mathesar_types.uri',
->>>>>>> 1dcbed41
                 'money', 'numeric', 'real', 'smallint', 'text',
                 'time with time zone', 'time without time zone',
                 'timestamp with time zone', 'timestamp without time zone',
