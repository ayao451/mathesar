--- conflicted
+++ resolved
@@ -3,107 +3,17 @@
 import pytest
 from unittest.mock import patch
 
-from django.core.cache import cache
-<<<<<<< HEAD
-from sqlalchemy import select, INTEGER, BOOLEAN, TEXT, TIMESTAMP, Column, Table as SATable, MetaData
-=======
-from sqlalchemy import Column, Integer, String, MetaData, Text, select, Boolean, TIMESTAMP, TIME, DATE
-from sqlalchemy import Table as SATable
->>>>>>> a8bad826
-
-from db.columns.operations.alter import alter_column_type
-from db.columns.operations.select import get_column_attnum_from_name
+from sqlalchemy import select
+
 from db.constants import COLUMN_NAME_TEMPLATE
 from db.types.base import PostgresType, MathesarCustomType
-from db.tables.operations.select import get_oid_from_table
-<<<<<<< HEAD
-
-=======
-from db.tests.types import fixtures
-from db.types.money import MathesarMoney
->>>>>>> a8bad826
+
 from mathesar import models
 from mathesar.api.exceptions.error_codes import ErrorCodes
 from mathesar.tests.api.test_table_api import check_columns_response
 
 
-def _get_columns_by_name(table, name_list):
-    columns_by_name_dict = {
-        col.name: col for col in models.Column.objects.filter(table=table) if col.name in name_list
-    }
-    return [columns_by_name_dict[col_name] for col_name in name_list]
-
-
-@pytest.fixture
-def column_test_table_with_service_layer_options(patent_schema):
-    engine = patent_schema._sa_engine
-    column_list_in = [
-<<<<<<< HEAD
-        Column("mycolumn0", INTEGER, primary_key=True),
-        Column("mycolumn1", BOOLEAN),
-        Column("mycolumn2", INTEGER),
-        Column("mycolumn3", TEXT),
-        Column("mycolumn4", TEXT),
-        Column("mycolumn5", TEXT),
-=======
-        Column("mycolumn0", Integer, primary_key=True),
-        Column("mycolumn1", Boolean),
-        Column("mycolumn2", Integer),
-        Column("mycolumn3", Text),
-        Column("mycolumn4", Text),
-        Column("mycolumn5", MathesarMoney),
->>>>>>> a8bad826
-        Column("mycolumn6", TIMESTAMP),
-        Column("mycolumn7", TIME),
-        Column("mycolumn8", DATE),
-    ]
-    column_data_list = [
-        {},
-        {'display_options': {'input': "dropdown", "custom_labels": {"TRUE": "yes", "FALSE": "no"}}},
-        {'display_options': {'show_as_percentage': True, 'number_format': "english"}},
-        {'display_options': None},
-        {},
-        {
-            'display_options': {
-                'currency_details': {
-                    'currency_symbol': "HK $",
-                    'number_format': "english",
-                    'currency_symbol_location': 'after-minus'
-                }
-            }
-        },
-        {'display_options': {'time_format': 'hh:mm', 'date_format': 'YYYY-MM-DD'}},
-        {'display_options': {'format': 'hh:mm'}},
-        {'display_options': {'format': 'YYYY-MM-DD'}},
-    ]
-    db_table = SATable(
-        "anewtable",
-        MetaData(bind=engine),
-        *column_list_in,
-        schema=patent_schema.name
-    )
-    db_table.create()
-    db_table_oid = get_oid_from_table(db_table.name, db_table.schema, engine)
-    table = models.Table.current_objects.create(oid=db_table_oid, schema=patent_schema)
-    service_columns = []
-    for column_data in zip(column_list_in, column_data_list):
-        attnum = get_column_attnum_from_name(db_table_oid, column_data[0].name, engine)
-        service_columns.append(
-<<<<<<< HEAD
-            models.Column.current_objects.get_or_create(
-=======
-            ServiceLayerColumn.current_objects.get_or_create(
->>>>>>> a8bad826
-                table=table,
-                attnum=attnum,
-                display_options=column_data[1].get('display_options', None)
-            )[0]
-        )
-    return table, service_columns
-
-
 def test_column_list(column_test_table, client):
-    cache.clear()
     response = client.get(f"/api/db/v0/tables/{column_test_table.id}/columns/")
     assert response.status_code == 200
     response_data = response.json()
@@ -185,7 +95,6 @@
 def test_column_create(column_test_table, client):
     name = "anewcolumn"
     db_type = PostgresType.NUMERIC
-    cache.clear()
     num_columns = len(column_test_table.sa_columns)
     data = {
         "name": name,
@@ -225,7 +134,6 @@
         column_test_table, db_type, default, default_obj, expt_default, client, engine_with_schema
 ):
     engine, _ = engine_with_schema
-    cache.clear()
     name = "anewcolumn"
     data = {"name": name, "type": db_type.id, "default": {"value": default}}
     response = client.post(
@@ -250,7 +158,6 @@
 
 
 def test_column_create_invalid_default(column_test_table, client):
-    cache.clear()
     name = "anewcolumn"
     data = {
         "name": name,
@@ -266,147 +173,20 @@
     assert f'default "{data["default"]}" is invalid for type' in response.json()[0]['message']
 
 
-# NOTE: display option value types are checked backend, but that's it: e.g. a time format may be any string.
-create_display_options_test_list = [
-<<<<<<< HEAD
-    (PostgresType.BOOLEAN, {'input': 'dropdown'}),
-    (PostgresType.BOOLEAN, {'input': 'checkbox', 'custom_labels': {'TRUE': 'yes', 'FALSE': 'no'}}),
-    (PostgresType.DATE, {'format': 'YYYY-MM-DD'}),
-    (PostgresType.INTERVAL, {'min': 's', 'max': 'h', 'show_units': True}),
-    (PostgresType.NUMERIC, {'show_as_percentage': True, 'number_format': 'english'}),
-    (PostgresType.TIMESTAMP_WITH_TIME_ZONE, {'format': 'YYYY-MM-DD hh:mm'}),
-    (PostgresType.TIMESTAMP_WITHOUT_TIME_ZONE, {'format': 'YYYY-MM-DD hh:mm'}),
-    (PostgresType.TIME_WITHOUT_TIME_ZONE, {'format': 'hh:mm'}),
-    (PostgresType.TIME_WITH_TIME_ZONE, {'format': 'hh:mm Z'}),
-]
-
-
-@pytest.mark.parametrize("db_type,display_options", create_display_options_test_list)
-def test_column_create_display_options(
-    column_test_table, db_type, display_options, client
-=======
-    ("BOOLEAN", {"input": "dropdown"}, {"input": "dropdown"}),
-    ("BOOLEAN", {"input": "checkbox", "custom_labels": {"TRUE": "yes", "FALSE": "no"}},
-     {"input": "checkbox", "custom_labels": {"TRUE": "yes", "FALSE": "no"}}),
-    ("DATE", {'format': 'YYYY-MM-DD'}, {'format': 'YYYY-MM-DD'}),
-    ("INTERVAL", {'min': 's', 'max': 'h', 'show_units': True}, {'min': 's', 'max': 'h', 'show_units': True}),
-    ("MONEY",
-     {'number_format': "english", 'currency_symbol': '$', 'currency_symbol_location': 'after-minus'},
-     {'currency_symbol': '$', 'currency_symbol_location': 'after-minus', 'number_format': "english"}),
-    ("NUMERIC", {"show_as_percentage": True, 'number_format': None}, {"show_as_percentage": True, 'number_format': None}),
-    ("NUMERIC",
-     {"show_as_percentage": True, 'number_format': "english"},
-     {"show_as_percentage": True, 'number_format': "english"}),
-    ("TIMESTAMP WITH TIME ZONE", {'date_format': 'x', 'time_format': 'x'}, {'date_format': 'x', 'time_format': 'x'}),
-    ("TIMESTAMP WITHOUT TIME ZONE", {'date_format': 'x', 'time_format': 'x'}, {'date_format': 'x', 'time_format': 'x'}),
-    ("TIME WITHOUT TIME ZONE", {'format': 'hh:mm'}, {'format': 'hh:mm'}),
-    ("TIME WITH TIME ZONE", {'format': 'hh:mm Z'}, {'format': 'hh:mm Z'}),
-]
-
-
-@pytest.mark.parametrize("type_,display_options, expected_display_options", create_display_options_test_list)
-def test_column_create_display_options(
-        column_test_table, type_, display_options, expected_display_options, client, engine
->>>>>>> a8bad826
-):
-    cache.clear()
-    name = "anewcolumn"
-    data = {"name": name, "type": db_type.id, "display_options": display_options}
-    response = client.post(f"/api/db/v0/tables/{column_test_table.id}/columns/", data)
-    assert response.status_code == 201
-
-    # Ensure the correct serialized date is returned by the API
-    new_columns_response = client.get(
-        f"/api/db/v0/tables/{column_test_table.id}/columns/"
-    )
-<<<<<<< HEAD
-    assert new_columns_response.status_code == 200
-    columns = new_columns_response.json()["results"]
-    new_column = None
-    for column in columns:
-        if column['name'] == name:
-            new_column = column
-    assert new_column is not None
-    assert new_column["display_options"] == display_options
-=======
-    actual_new_col = new_columns_response.json()["results"][-1]
-    assert actual_new_col["display_options"] == expected_display_options
->>>>>>> a8bad826
-
-
-_too_long_string = "x" * 256
-
-create_display_options_invalid_test_list = [
-<<<<<<< HEAD
-    (PostgresType.BOOLEAN, {"input": "invalid"}),
-    (PostgresType.BOOLEAN, {"input": "checkbox", "custom_labels": {"yes": "yes", "1": "no"}}),
-    (PostgresType.NUMERIC, {"show_as_percentage": "wrong value type"}),
-    (PostgresType.NUMERIC, {'number_format': "wrong"}),
-    (PostgresType.DATE, {'format': _too_long_string}),
-    (PostgresType.TIMESTAMP_WITH_TIME_ZONE, {'format': []}),
-    (PostgresType.TIMESTAMP_WITHOUT_TIME_ZONE, {'format': _too_long_string}),
-    (PostgresType.TIME_WITH_TIME_ZONE, {'format': _too_long_string}),
-    (PostgresType.TIME_WITHOUT_TIME_ZONE, {'format': {}}),
-=======
-    ("BOOLEAN", {"input": "invalid", "use_custom_columns": False}),
-    ("BOOLEAN", {"input": "checkbox", "use_custom_columns": True, "custom_labels": {"yes": "yes", "1": "no"}}),
-    ("DATE", {'format': _too_long_string}),
-    ("MONEY", {'currency_symbol': '$', 'currency_symbol_location': 'middle'}),
-    ("MONEY", {'currency_symbol': None}),
-    ("NUMERIC", {"show_as_percentage": "wrong value type"}),
-    ("NUMERIC", {'number_format': "wrong"}),
-    ("TIMESTAMP WITH TIME ZONE", {'format': []}),
-    ("TIMESTAMP WITHOUT TIME ZONE", {'format': _too_long_string}),
-    ("TIME WITH TIME ZONE", {'format': _too_long_string}),
-    ("TIME WITHOUT TIME ZONE", {'format': {}}),
->>>>>>> a8bad826
-]
-
-
-@pytest.mark.parametrize("db_type,display_options", create_display_options_invalid_test_list)
-def test_column_create_wrong_display_options(
-<<<<<<< HEAD
-    column_test_table, db_type, display_options, client
-=======
-        column_test_table, type_, display_options, client, engine
->>>>>>> a8bad826
-):
-    cache.clear()
-    name = "anewcolumn"
-    data = {"name": name, "type": db_type.id, "display_options": display_options}
-    response = client.post(f"/api/db/v0/tables/{column_test_table.id}/columns/", data)
-    assert response.status_code == 400
-
-
 @pytest.mark.parametrize(
-<<<<<<< HEAD
-    "db_type,type_options",
+    "type_,type_options,expected_type_options",
     [
-        (PostgresType.NUMERIC, {"precision": 5, "scale": 3}),
-        (PostgresType.CHARACTER_VARYING, {"length": 5}),
-        (PostgresType.CHARACTER, {"length": 5}),
-        (PostgresType.INTERVAL, {"precision": 5}),
-        (PostgresType.INTERVAL, {"precision": 5, "fields": "second"}),
-        (PostgresType.INTERVAL, {"fields": "day"}),
+        (PostgresType.NUMERIC, {"precision": 5, "scale": 3}, {"precision": 5, "scale": 3}),
+        (PostgresType.NUMERIC, {"scale": 3}, {"precision": 1000, "scale": 3}),
+        (PostgresType.CHARACTER_VARYING, {"length": 5}, {"length": 5}),
+        (PostgresType.CHARACTER, {"length": 5}, {"length": 5}),
+        (PostgresType.INTERVAL, {"precision": 5}, {"precision": 5}),
+        (PostgresType.INTERVAL, {"precision": 5, "fields": "second"}, {"precision": 5, "fields": "second"}),
+        (PostgresType.INTERVAL, {"fields": "day"}, {"fields": "day"}),
     ]
 )
-def test_column_create_retrieve_options(column_test_table, client, db_type, type_options):
-=======
-    "type_,type_options,expected_type_options",
-    [
-        ("NUMERIC", {"precision": 5, "scale": 3}, {"precision": 5, "scale": 3}),
-        ("NUMERIC", {"scale": 3}, {"precision": 1000, "scale": 3}),
-        ("VARCHAR", {"length": 5}, {"length": 5}),
-        ("CHAR", {"length": 5}, {"length": 5}),
-        ("INTERVAL", {"precision": 5}, {"precision": 5}),
-        ("INTERVAL", {"precision": 5, "fields": "second"}, {"precision": 5, "fields": "second"}),
-        ("INTERVAL", {"fields": "day"}, {"fields": "day"}),
-    ]
-)
-def test_column_create_retrieve_options(column_test_table, client, type_, type_options, expected_type_options):
->>>>>>> a8bad826
+def test_column_create_retrieve_options(column_test_table, client, db_type, type_options, expected_type_options):
     name = "anewcolumn"
-    cache.clear()
     num_columns = len(column_test_table.sa_columns)
     data = {
         "name": name, "type": db_type.id, "type_options": type_options,
@@ -422,13 +202,8 @@
     assert new_columns_response.json()["count"] == num_columns + 1
     actual_new_col = new_columns_response.json()["results"][-1]
     assert actual_new_col["name"] == name
-<<<<<<< HEAD
     assert actual_new_col["type"] == db_type.id
-    assert actual_new_col["type_options"] == type_options
-=======
-    assert actual_new_col["type"] == type_
     assert actual_new_col["type_options"] == expected_type_options
->>>>>>> a8bad826
 
 
 invalid_type_options = [
@@ -443,7 +218,6 @@
 def test_column_create_bad_options(column_test_table, client, type_options):
     name = "anewcolumn"
     db_type = PostgresType.NUMERIC
-    cache.clear()
     data = {
         "name": name, "type": db_type.id, "type_options": type_options,
     }
@@ -458,7 +232,6 @@
     column = column_test_table.sa_columns[0]
     name = column.name
     db_type = PostgresType.NUMERIC
-    cache.clear()
     data = {
         "name": name, "type": db_type.id
     }
@@ -482,7 +255,6 @@
 
 
 def test_column_create_no_name_parameter(column_test_table, client):
-    cache.clear()
     db_type = PostgresType.BOOLEAN
     num_columns = len(column_test_table.sa_columns)
     generated_name = f"{COLUMN_NAME_TEMPLATE}{num_columns}"
@@ -503,7 +275,6 @@
 
 
 def test_column_create_name_parameter_empty(column_test_table, client):
-    cache.clear()
     name = ""
     db_type = PostgresType.BOOLEAN
     num_columns = len(column_test_table.sa_columns)
@@ -525,10 +296,9 @@
 
 
 def test_column_update_name(column_test_table, client):
-    cache.clear()
     name = "updatedname"
     data = {"name": name}
-    column = _get_columns_by_name(column_test_table, ['mycolumn1'])[0]
+    column = column_test_table.get_columns_by_name(['mycolumn1'])[0]
     response = client.patch(
         f"/api/db/v0/tables/{column_test_table.id}/columns/{column.id}/", data=data
     )
@@ -541,65 +311,10 @@
     assert response.json()["name"] == name
 
 
-def test_column_update_display_options(column_test_table_with_service_layer_options, client):
-    cache.clear()
-    table, _ = column_test_table_with_service_layer_options
-    column_indexes = [2, 3, 4, 5]
-    for column_index in column_indexes:
-        colum_name = f"mycolumn{column_index}"
-        column = _get_columns_by_name(table, [colum_name])[0]
-        column_id = column.id
-        display_options = {
-            "input": "dropdown",
-            "custom_labels": {"TRUE": "yes", "FALSE": "no"}
-        }
-        column_data = {
-            'type': PostgresType.BOOLEAN.id,
-            'type_options': {},
-            'display_options': display_options,
-        }
-        response = client.patch(
-            f"/api/db/v0/tables/{table.id}/columns/{column_id}/",
-            column_data,
-        )
-        assert response.status_code == 200
-        assert response.json()["display_options"] == display_options
-
-
-def test_column_update_type_with_existing_display_options(column_test_table_with_service_layer_options, client):
-    cache.clear()
+def test_column_update_typeget_all_columns(column_test_table_with_service_layer_options, client):
     table, _ = column_test_table_with_service_layer_options
     colum_name = "mycolumn2"
-    column = _get_columns_by_name(table, [colum_name])[0]
-    column_id = column.id
-    column_data = {'type': PostgresType.BOOLEAN.id}
-    response = client.patch(
-        f"/api/db/v0/tables/{table.id}/columns/{column_id}/",
-        column_data,
-    )
-    assert response.status_code == 200
-    assert response.json()["display_options"] is None
-
-
-def test_column_update_type_invalid_display_options(column_test_table_with_service_layer_options, client):
-    cache.clear()
-    table, _ = column_test_table_with_service_layer_options
-    colum_name = "mycolumn3"
-    column = _get_columns_by_name(table, [colum_name])[0]
-    column_id = column.id
-    display_options_data = {'type': 'BOOLEAN', 'display_options': {}}
-    response = client.patch(
-        f"/api/db/v0/tables/{table.id}/columns/{column_id}/",
-        display_options_data,
-    )
-    assert response.status_code == 400
-
-
-def test_column_update_type_get_all_columns(column_test_table_with_service_layer_options, client):
-    cache.clear()
-    table, _ = column_test_table_with_service_layer_options
-    colum_name = "mycolumn2"
-    column = _get_columns_by_name(table, [colum_name])[0]
+    column = table.get_columns_by_name([colum_name])[0]
     column_id = column.id
     display_options_data = {'type': 'BOOLEAN'}
     client.patch(
@@ -612,73 +327,10 @@
     assert new_columns_response.status_code == 200
 
 
-def test_column_display_options_type_on_reflection(
-<<<<<<< HEAD
-    column_test_table, client
-=======
-        column_test_table,
-        client, engine
->>>>>>> a8bad826
-):
-    cache.clear()
-    table = column_test_table
-    response = client.get(
-        f"/api/db/v0/tables/{table.id}/columns/",
-    )
-    columns = response.json()['results']
-    for column in columns:
-        assert column["display_options"] is None
-
-
-def test_column_invalid_display_options_type_on_reflection(
-<<<<<<< HEAD
-    column_test_table_with_service_layer_options, client, engine
-=======
-        column_test_table_with_service_layer_options,
-        client, engine
->>>>>>> a8bad826
-):
-    cache.clear()
-    table, columns = column_test_table_with_service_layer_options
-    column_index = 2
-    column = columns[column_index]
-    with engine.begin() as conn:
-        alter_column_type(table.oid, column.name, engine, conn, PostgresType.BOOLEAN)
-    column_id = column.id
-    response = client.get(
-        f"/api/db/v0/tables/{table.id}/columns/{column_id}/",
-    )
-    assert response.json()["display_options"] is None
-
-
-def test_column_alter_same_type_display_options(
-<<<<<<< HEAD
-    column_test_table_with_service_layer_options,
-    client, engine
-=======
-        column_test_table_with_service_layer_options,
-        client, engine
->>>>>>> a8bad826
-):
-    cache.clear()
-    table, columns = column_test_table_with_service_layer_options
-    column_index = 2
-    column = columns[column_index]
-    pre_alter_display_options = column.display_options
-    with engine.begin() as conn:
-        alter_column_type(table.oid, column.name, engine, conn, PostgresType.NUMERIC)
-    column_id = column.id
-    response = client.get(
-        f"/api/db/v0/tables/{table.id}/columns/{column_id}/",
-    )
-    assert response.json()["display_options"] == pre_alter_display_options
-
-
 def test_column_update_default(column_test_table, client):
-    cache.clear()
     expt_default = 5
     data = {"default": {"value": expt_default}}  # Ensure we pass a int and not a str
-    column = _get_columns_by_name(column_test_table, ['mycolumn0'])[0]
+    column = column_test_table.get_columns_by_name(['mycolumn0'])[0]
     response = client.patch(
         f"/api/db/v0/tables/{column_test_table.id}/columns/{column.id}/",
         data=json.dumps(data),
@@ -688,10 +340,9 @@
 
 
 def test_column_update_delete_default(column_test_table, client):
-    cache.clear()
     expt_default = None
     data = {"default": None}
-    column = _get_columns_by_name(column_test_table, ['mycolumn0'])[0]
+    column = column_test_table.get_columns_by_name(['mycolumn0'])[0]
     response = client.patch(
         f"/api/db/v0/tables/{column_test_table.id}/columns/{column.id}/",
         data=data,
@@ -700,9 +351,8 @@
 
 
 def test_column_update_default_invalid_cast(column_test_table, client):
-    cache.clear()
     data = {"default": {"value": "not an integer"}}
-    column = _get_columns_by_name(column_test_table, ['mycolumn0'])[0]
+    column = column_test_table.get_columns_by_name(['mycolumn0'])[0]
 
     response = client.patch(
         f"/api/db/v0/tables/{column_test_table.id}/columns/{column.id}/",
@@ -713,10 +363,9 @@
 
 
 def test_column_update_type_dynamic_default(column_test_table, client):
-    cache.clear()
     db_type = PostgresType.NUMERIC
     data = {"type": db_type.id}
-    column = _get_columns_by_name(column_test_table, ['mycolumn0'])[0]
+    column = column_test_table.get_columns_by_name(['mycolumn0'])[0]
     response = client.patch(
         f"/api/db/v0/tables/{column_test_table.id}/columns/{column.id}/", data=data
     )
@@ -724,10 +373,9 @@
 
 
 def test_column_update_type(column_test_table, client):
-    cache.clear()
     db_type = PostgresType.BOOLEAN
     data = {"type": db_type.id}
-    column = _get_columns_by_name(column_test_table, ['mycolumn3'])[0]
+    column = column_test_table.get_columns_by_name(['mycolumn3'])[0]
     response = client.patch(
         f"/api/db/v0/tables/{column_test_table.id}/columns/{column.id}/", data=data
     )
@@ -735,11 +383,10 @@
 
 
 def test_column_update_name_and_type(column_test_table, client):
-    cache.clear()
     db_type = PostgresType.BOOLEAN
     new_name = 'new name'
     data = {"type": db_type.id, "name": new_name}
-    column = _get_columns_by_name(column_test_table, ['mycolumn3'])[0]
+    column = column_test_table.get_columns_by_name(['mycolumn3'])[0]
     response = client.patch(
         f"/api/db/v0/tables/{column_test_table.id}/columns/{column.id}/", data=data
     )
@@ -748,11 +395,10 @@
 
 
 def test_column_update_name_type_nullable(column_test_table, client):
-    cache.clear()
     db_type = PostgresType.BOOLEAN
     new_name = 'new name'
     data = {"type": db_type.id, "name": new_name, "nullable": True}
-    column = _get_columns_by_name(column_test_table, ['mycolumn3'])[0]
+    column = column_test_table.get_columns_by_name(['mycolumn3'])[0]
 
     response = client.patch(
         f"/api/db/v0/tables/{column_test_table.id}/columns/{column.id}/", data=data
@@ -763,7 +409,6 @@
 
 
 def test_column_update_name_type_nullable_default(column_test_table, client):
-    cache.clear()
     db_type = PostgresType.BOOLEAN
     new_name = 'new name'
     data = {
@@ -772,7 +417,7 @@
         "nullable": True,
         "default": {"value": True},
     }
-    column = _get_columns_by_name(column_test_table, ['mycolumn3'])[0]
+    column = column_test_table.get_columns_by_name(['mycolumn3'])[0]
     response = client.patch(
         f"/api/db/v0/tables/{column_test_table.id}/columns/{column.id}/",
         data=json.dumps(data),
@@ -785,36 +430,23 @@
 
 
 def test_column_update_type_options(column_test_table, client):
-    cache.clear()
-<<<<<<< HEAD
     db_type = PostgresType.NUMERIC
-    type_options = {"precision": 3, "scale": 1}
-    data = {"type": db_type.id, "type_options": type_options}
-=======
-    type_ = "NUMERIC"
     type_options = {"scale": 1}
     expected_type_options = {'precision': 1000, 'scale': 1}
-    data = {"type": type_, "type_options": type_options}
->>>>>>> a8bad826
-    column = _get_columns_by_name(column_test_table, ['mycolumn3'])[0]
+    data = {"type": db_type.id, "type_options": type_options}
+    column = column_test_table.get_columns_by_name(['mycolumn3'])[0]
     response = client.patch(
         f"/api/db/v0/tables/{column_test_table.id}/columns/{column.id}/",
         data,
     )
-<<<<<<< HEAD
     assert response.json()["type"] == db_type.id
-    assert response.json()["type_options"] == type_options
-=======
-    assert response.json()["type"] == type_
     assert response.json()["type_options"] == expected_type_options
->>>>>>> a8bad826
 
 
 def test_column_update_type_options_no_type(column_test_table, client):
-    cache.clear()
     db_type = PostgresType.NUMERIC
     data = {"type": db_type.id}
-    column = _get_columns_by_name(column_test_table, ['mycolumn3'])[0]
+    column = column_test_table.get_columns_by_name(['mycolumn3'])[0]
     client.patch(
         f"/api/db/v0/tables/{column_test_table.id}/columns/{column.id}/",
         data,
@@ -850,10 +482,9 @@
 
 
 def test_column_update_returns_table_dependent_fields(column_test_table, client):
-    cache.clear()
     expt_default = 5
     data = {"default": {"value": expt_default}}
-    column = _get_columns_by_name(column_test_table, ['mycolumn1'])[0]
+    column = column_test_table.get_columns_by_name(['mycolumn1'])[0]
     response = client.patch(
         f"/api/db/v0/tables/{column_test_table.id}/columns/{column.id}/",
         data=data,
@@ -864,10 +495,9 @@
 
 @pytest.mark.parametrize("type_options", invalid_type_options)
 def test_column_update_type_invalid_options(column_test_table, client, type_options):
-    cache.clear()
     db_type = PostgresType.NUMERIC
     data = {"type": db_type.id, "type_options": type_options}
-    column = _get_columns_by_name(column_test_table, ['mycolumn3'])[0]
+    column = column_test_table.get_columns_by_name(['mycolumn3'])[0]
     response = client.patch(
         f"/api/db/v0/tables/{column_test_table.id}/columns/{column.id}/",
         data=data,
@@ -881,10 +511,9 @@
 # should forbid it, and our code currently does not forbid it.
 @pytest.mark.skip(reason="unclear whether this is indeed an unsupported cast")
 def test_column_update_type_invalid_cast(column_test_table, client):
-    cache.clear()
     db_type = MathesarCustomType.EMAIL
     data = {"type": db_type.id}
-    column = _get_columns_by_name(column_test_table, ['mycolumn1'])[0]
+    column = column_test_table.get_columns_by_name(['mycolumn1'])[0]
     response = client.patch(
         f"/api/db/v0/tables/{column_test_table.id}/columns/{column.id}/", data=data
     )
@@ -892,7 +521,6 @@
 
 
 def test_column_update_when_missing(column_test_table, client):
-    cache.clear()
     name = "updatedname"
     data = {"name": name}
     response = client.patch(
@@ -905,10 +533,9 @@
 
 
 def test_column_destroy(column_test_table, client):
-    cache.clear()
     num_columns = len(column_test_table.sa_columns)
     col_one_name = column_test_table.sa_columns[1].name
-    column = _get_columns_by_name(column_test_table, ['mycolumn1'])[0]
+    column = column_test_table.get_columns_by_name(['mycolumn1'])[0]
     response = client.delete(
         f"/api/db/v0/tables/{column_test_table.id}/columns/{column.id}/"
     )
@@ -922,7 +549,6 @@
 
 
 def test_column_destroy_when_missing(column_test_table, client):
-    cache.clear()
     response = client.delete(
         f"/api/db/v0/tables/{column_test_table.id}/columns/99999/"
     )
@@ -933,8 +559,7 @@
 
 
 def test_column_duplicate(column_test_table, client):
-    cache.clear()
-    column = _get_columns_by_name(column_test_table, ['mycolumn1'])[0]
+    column = column_test_table.get_columns_by_name(['mycolumn1'])[0]
     target_col = column_test_table.sa_columns[column.name]
     data = {
         "name": "new_col_name",
@@ -998,31 +623,4 @@
     response_data = response.json()
     assert response.status_code == 400
     assert response_data[0]["message"] == "This field is required."
-    assert response_data[0]["field"] == "type"
-
-
-@pytest.mark.parametrize(
-    "display_options,type_options",
-    [[None, None],[{},{}]]
-)
-def test_column_update_type_with_display_and_type_options_as_null_or_empty_obj(
-    column_test_table, client, display_options, type_options
-):
-    cache.clear()
-    db_type_id = MathesarCustomType.URI.id
-    data = {
-        "type": db_type_id,
-        "display_options": display_options,
-        "type_options": type_options
-    }
-    column = _get_columns_by_name(column_test_table, ['mycolumn3'])[0]
-    response = client.patch(
-        f"/api/db/v0/tables/{column_test_table.id}/columns/{column.id}/",
-        data=data,
-    )
-    assert response.status_code == 200
-    response_json = response.json()
-    assert response_json["type"] == db_type_id
-    assert response_json["display_options"] == display_options
-    # For some reason, type_options will reflect None, whether it was updated to None or to {}.
-    assert response_json["type_options"] == None+    assert response_data[0]["field"] == "type"