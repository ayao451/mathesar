--- conflicted
+++ resolved
@@ -63,13 +63,8 @@
     ]
     column_data_list = [{},
                         {'display_options': {'input': "dropdown", "custom_labels": {"TRUE": "yes", "FALSE": "no"}}},
-<<<<<<< HEAD
-                        {'display_options': {"show_as_percentage": True, "locale": "en_US"}},
+                        {'display_options': {'show_as_percentage': True, 'number_format': "english"}},
                         {'display_options': None},
-=======
-                        {'display_options': {'show_as_percentage': True, 'number_format': "english"}},
-                        {},
->>>>>>> 3e71b526
                         {},
                         {},
                         {'display_options': {'format': 'YYYY-MM-DD hh:mm'}}]
@@ -488,7 +483,20 @@
     assert response.json()["display_options"] is None
 
 
-<<<<<<< HEAD
+def test_column_update_type_invalid_display_options(column_test_table_with_service_layer_options, client):
+    cache.clear()
+    table, columns = column_test_table_with_service_layer_options
+    colum_name = "mycolumn3"
+    column = _get_columns_by_name(table, [colum_name])[0]
+    column_id = column.id
+    display_options_data = {'type': 'BOOLEAN', 'display_options': {}}
+    response = client.patch(
+        f"/api/db/v0/tables/{table.id}/columns/{column_id}/",
+        display_options_data,
+    )
+    assert response.status_code == 400
+
+
 def test_column_update_type_get_all_columns(column_test_table_with_service_layer_options, client):
     cache.clear()
     table, columns = column_test_table_with_service_layer_options
@@ -504,20 +512,6 @@
         f"/api/db/v0/tables/{table.id}/columns/"
     )
     assert new_columns_response.status_code == 200
-=======
-def test_column_update_type_invalid_display_options(column_test_table_with_service_layer_options, client):
-    cache.clear()
-    table, columns = column_test_table_with_service_layer_options
-    colum_name = "mycolumn3"
-    column = _get_columns_by_name(table, [colum_name])[0]
-    column_id = column.id
-    display_options_data = {'type': 'BOOLEAN', 'display_options': {}}
-    response = client.patch(
-        f"/api/db/v0/tables/{table.id}/columns/{column_id}/",
-        display_options_data,
-    )
-    assert response.status_code == 400
->>>>>>> 3e71b526
 
 
 def test_column_display_options_type_on_reflection(column_test_table,
