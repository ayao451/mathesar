import json

import pytest
from unittest.mock import patch
from django.core.cache import cache

from sqlalchemy import select
from db.columns.operations.alter import alter_column_type
from mathesar import models
from mathesar.api.exceptions.error_codes import ErrorCodes
from mathesar.tests.api.test_table_api import check_columns_response
from db.constants import COLUMN_NAME_TEMPLATE
from db.types.base import PostgresType, MathesarCustomType


def _get_columns_by_name(table, name_list):
    columns_by_name_dict = {
        col.name: col for col in models.Column.objects.filter(table=table) if col.name in name_list
    }
    return [columns_by_name_dict[col_name] for col_name in name_list]


<<<<<<< HEAD
=======
@pytest.fixture
def column_test_table_with_service_layer_options(patent_schema):
    engine = patent_schema._sa_engine
    column_list_in = [
        Column("mycolumn0", Integer, primary_key=True),
        Column("mycolumn1", Boolean),
        Column("mycolumn2", Integer),
        Column("mycolumn3", Text),
        Column("mycolumn4", Text),
        Column("mycolumn5", Text),
        Column("mycolumn6", TIMESTAMP),
    ]
    column_data_list = [{},
                        {'display_options': {'input': "dropdown", "custom_labels": {"TRUE": "yes", "FALSE": "no"}}},
                        {'display_options': {'show_as_percentage': True, 'number_format': "english"}},
                        {'display_options': None},
                        {},
                        {},
                        {'display_options': {'format': 'YYYY-MM-DD hh:mm'}}]
    db_table = SATable(
        "anewtable",
        MetaData(bind=engine),
        *column_list_in,
        schema=patent_schema.name
    )
    db_table.create()
    db_table_oid = get_oid_from_table(db_table.name, db_table.schema, engine)
    table = models.Table.current_objects.create(oid=db_table_oid, schema=patent_schema)
    service_columns = []
    for column_data in zip(column_list_in, column_data_list):
        attnum = get_column_attnum_from_name(db_table_oid, column_data[0].name, engine)
        service_columns.append(ServiceLayerColumn.current_objects.get_or_create(table=table,
                                                                                attnum=attnum,
                                                                                display_options=column_data[1].get('display_options', None))[0])
    return table, service_columns


>>>>>>> adbc2df8
def test_column_list(column_test_table, client):
    cache.clear()
    response = client.get(f"/api/db/v0/tables/{column_test_table.id}/columns/")
    assert response.status_code == 200
    response_data = response.json()
    assert response_data['count'] == len(column_test_table.sa_columns)
    expect_results = [
        {
            'name': 'mycolumn0',
            'type': PostgresType.INTEGER.id,
            'type_options': None,
            'nullable': False,
            'primary_key': True,
            'display_options': None,
            'default': {
                'value': """nextval('"Patents".anewtable_mycolumn0_seq'::regclass)""",
                'is_dynamic': True
            },
            'valid_target_types': [
                'bigint', 'boolean', 'character', 'character varying',
                'double precision', 'integer', 'mathesar_types.mathesar_money',
                'mathesar_types.multicurrency_money', 'money', 'numeric',
                'real', 'smallint', 'text',
            ],
        },
        {
            'name': 'mycolumn1',
            'type': PostgresType.INTEGER.id,
            'type_options': None,
            'nullable': False,
            'primary_key': False,
            'display_options': None,
            'default': None,
            'valid_target_types': [
                'bigint', 'boolean', 'character', 'character varying',
                'double precision', 'integer', 'mathesar_types.mathesar_money',
                'mathesar_types.multicurrency_money', 'money', 'numeric',
                'real', 'smallint', 'text',
            ],
        },
        {
            'name': 'mycolumn2',
            'type': PostgresType.INTEGER.id,
            'type_options': None,
            'nullable': True,
            'primary_key': False,
            'display_options': None,
            'default': {
                'value': 5,
                'is_dynamic': False,
            },
            'valid_target_types': [
                'bigint', 'boolean', 'character', 'character varying',
                'double precision', 'integer', 'mathesar_types.mathesar_money',
                'mathesar_types.multicurrency_money', 'money', 'numeric',
                'real', 'smallint', 'text',
            ],
        },
        {
            'name': 'mycolumn3',
            'type': PostgresType.CHARACTER_VARYING.id,
            'type_options': None,
            'nullable': True,
            'primary_key': False,
            'display_options': None,
            'valid_target_types': [
                'bigint', 'boolean', 'character', 'character varying', 'date',
                'double precision', 'integer', 'interval',
                'mathesar_types.email', 'mathesar_types.mathesar_money',
                'mathesar_types.multicurrency_money', 'mathesar_types.uri',
                'money', 'numeric', 'real', 'smallint', 'text',
                'time with time zone', 'time without time zone',
                'timestamp with time zone', 'timestamp without time zone',
            ],
            'default': None,
        }
    ]
    check_columns_response(response_data['results'], expect_results)


def test_column_create(column_test_table, client):
    name = "anewcolumn"
    db_type = PostgresType.NUMERIC
    cache.clear()
    num_columns = len(column_test_table.sa_columns)
    data = {
        "name": name,
        "type": db_type.id,
        "display_options": {"show_as_percentage": True},
        "nullable": False
    }
    response = client.post(
        f"/api/db/v0/tables/{column_test_table.id}/columns/",
        data=data,
    )
    assert response.status_code == 201
    new_columns_response = client.get(
        f"/api/db/v0/tables/{column_test_table.id}/columns/"
    )
    assert new_columns_response.json()["count"] == num_columns + 1
    actual_new_col = new_columns_response.json()["results"][-1]
    assert actual_new_col["name"] == name
    assert actual_new_col["type"] == db_type.id
    assert actual_new_col["default"] is None


create_default_test_list = [
    (PostgresType.BOOLEAN, True, True, True),
    (PostgresType.INTERVAL, "00:42:00", "P0Y0M0DT0H42M0S", "P0Y0M0DT0H42M0S"),
    (PostgresType.NUMERIC, 42, 42, 42),
    (PostgresType.CHARACTER_VARYING, "test_string", "test_string", "test_string"),
    (PostgresType.DATE, "2020-1-1", "2020-01-01 AD", "2020-01-01 AD"),
    (MathesarCustomType.EMAIL, "test@test.com", "test@test.com", "test@test.com"),
]


@pytest.mark.parametrize(
    "db_type,default,default_obj,expt_default", create_default_test_list
)
def test_column_create_default(
        column_test_table, db_type, default, default_obj, expt_default, client, engine
):
    cache.clear()
    name = "anewcolumn"
    data = {"name": name, "type": db_type.id, "default": {"value": default}}
    response = client.post(
        f"/api/db/v0/tables/{column_test_table.id}/columns/",
        json.dumps(data), content_type='application/json'
    )
    assert response.status_code == 201

    # Ensure the correct serialized date is returned by the API
    new_columns_response = client.get(
        f"/api/db/v0/tables/{column_test_table.id}/columns/"
    )
    actual_new_col = new_columns_response.json()["results"][-1]
    assert actual_new_col["default"]["value"] == expt_default

    # Ensure the correct date value is generated when inserting a new record
    sa_table = column_test_table._sa_table
    with engine.begin() as conn:
        conn.execute(sa_table.insert((1, 1, 1, 'str')))
        created_default = conn.execute(select(sa_table)).fetchall()[0][-1]
    assert created_default == default_obj


def test_column_create_invalid_default(column_test_table, client):
    cache.clear()
    name = "anewcolumn"
    data = {
        "name": name,
        "type": PostgresType.BOOLEAN.id,
        "default": {"value": "Not a boolean"},
    }
    response = client.post(
        f"/api/db/v0/tables/{column_test_table.id}/columns/",
        json.dumps(data),
        content_type="application/json",
    )
    assert response.status_code == 400
    assert f'default "{data["default"]}" is invalid for type' in response.json()[0]['message']


create_display_options_test_list = [
<<<<<<< HEAD
    (PostgresType.BOOLEAN, {"input": "dropdown"}),
    (PostgresType.BOOLEAN, {"input": "checkbox", "custom_labels": {"TRUE": "yes", "FALSE": "no"}}),
    (PostgresType.DATE, {'format': 'YYYY-MM-DD'}),
    (PostgresType.INTERVAL, {'format': 'DD HH:mm:ss.SSS'}),
    (PostgresType.NUMERIC, {"show_as_percentage": True}),
    (PostgresType.NUMERIC, {"show_as_percentage": True, "locale": "en_US"}),
    (PostgresType.TIMESTAMP_WITH_TIME_ZONE, {'format': 'YYYY-MM-DD hh:mm'}),
    (PostgresType.TIMESTAMP_WITHOUT_TIME_ZONE, {'format': 'YYYY-MM-DD hh:mm'}),
    (PostgresType.TIME_WITHOUT_TIME_ZONE, {'format': 'hh:mm'}),
    (PostgresType.TIME_WITH_TIME_ZONE, {'format': 'hh:mm Z'}),
=======
    ("BOOLEAN", {"input": "dropdown"}),
    ("BOOLEAN", {"input": "checkbox", "custom_labels": {"TRUE": "yes", "FALSE": "no"}}),
    ("DATE", {'format': 'YYYY-MM-DD'}),
    ("INTERVAL", {'min': 's', 'max': 'h', 'show_units': True}),
    ("NUMERIC", {"show_as_percentage": True, 'number_format': "english"}),
    ("TIMESTAMP WITH TIME ZONE", {'format': 'YYYY-MM-DD hh:mm'}),
    ("TIMESTAMP WITHOUT TIME ZONE", {'format': 'YYYY-MM-DD hh:mm'}),
    ("TIME WITHOUT TIME ZONE", {'format': 'hh:mm'}),
    ("TIME WITH TIME ZONE", {'format': 'hh:mm Z'}),
>>>>>>> adbc2df8
]


@pytest.mark.parametrize("db_type,display_options", create_display_options_test_list)
def test_column_create_display_options(
    column_test_table, db_type, display_options, client, engine
):
    cache.clear()
    name = "anewcolumn"
    data = {"name": name, "type": db_type.id, "display_options": display_options}
    response = client.post(f"/api/db/v0/tables/{column_test_table.id}/columns/", data)
    assert response.status_code == 201

    # Ensure the correct serialized date is returned by the API
    new_columns_response = client.get(
        f"/api/db/v0/tables/{column_test_table.id}/columns/"
    )
    actual_new_col = new_columns_response.json()["results"][-1]
    assert actual_new_col["display_options"] == display_options


_too_long_string = "x" * 256


create_display_options_invalid_test_list = [
<<<<<<< HEAD
    (PostgresType.BOOLEAN, {"input": "invalid"}),
    (PostgresType.BOOLEAN, {"input": "checkbox", "custom_labels": {"yes": "yes", "1": "no"}}),
    (PostgresType.NUMERIC, {"show_as_percentage": "wrong value type"}),
    (PostgresType.DATE, {'format': _too_long_string}),
    (PostgresType.TIMESTAMP_WITH_TIME_ZONE, {'format': []}),
    (PostgresType.TIMESTAMP_WITHOUT_TIME_ZONE, {'format': _too_long_string}),
    (PostgresType.TIME_WITH_TIME_ZONE, {'format': _too_long_string}),
    (PostgresType.TIME_WITHOUT_TIME_ZONE, {'format': {}}),
=======
    ("BOOLEAN", {"input": "invalid"}),
    ("BOOLEAN", {"input": "checkbox", "custom_labels": {"yes": "yes", "1": "no"}}),
    ("NUMERIC", {"show_as_percentage": "wrong value type"}),
    ("NUMERIC", {'number_format': "wrong"}),
    ("DATE", {'format': _too_long_string}),
    ("TIMESTAMP WITH TIME ZONE", {'format': []}),
    ("TIMESTAMP WITHOUT TIME ZONE", {'format': _too_long_string}),
    ("TIME WITH TIME ZONE", {'format': _too_long_string}),
    ("TIME WITHOUT TIME ZONE", {'format': {}}),
>>>>>>> adbc2df8
]


@pytest.mark.parametrize("db_type,display_options", create_display_options_invalid_test_list)
def test_column_create_wrong_display_options(
    column_test_table, db_type, display_options, client, engine
):
    cache.clear()
    name = "anewcolumn"
    data = {"name": name, "type": db_type.id, "display_options": display_options}
    response = client.post(f"/api/db/v0/tables/{column_test_table.id}/columns/", data)
    assert response.status_code == 400


@pytest.mark.parametrize(
    "db_type,type_options",
    [
        (PostgresType.NUMERIC, {"precision": 5, "scale": 3}),
        (PostgresType.CHARACTER_VARYING, {"length": 5}),
        (PostgresType.CHARACTER, {"length": 5}),
        (PostgresType.INTERVAL, {"precision": 5}),
        (PostgresType.INTERVAL, {"precision": 5, "fields": "second"}),
        (PostgresType.INTERVAL, {"fields": "day"}),
    ]
)
def test_column_create_retrieve_options(column_test_table, client, db_type, type_options):
    name = "anewcolumn"
    cache.clear()
    num_columns = len(column_test_table.sa_columns)
    data = {
        "name": name, "type": db_type.id, "type_options": type_options,
    }
    response = client.post(
        f"/api/db/v0/tables/{column_test_table.id}/columns/",
        data=data,
    )
    assert response.status_code == 201
    new_columns_response = client.get(
        f"/api/db/v0/tables/{column_test_table.id}/columns/"
    )
    assert new_columns_response.json()["count"] == num_columns + 1
    actual_new_col = new_columns_response.json()["results"][-1]
    assert actual_new_col["name"] == name
    assert actual_new_col["type"] == db_type.id
    assert actual_new_col["type_options"] == type_options


invalid_type_options = [
    {"precision": 5, "scale": 8},
    {"precision": "asd"},
    {"nonoption": 34},
    {"length": "two"},
]


@pytest.mark.parametrize("type_options", invalid_type_options)
def test_column_create_bad_options(column_test_table, client, type_options):
    name = "anewcolumn"
    db_type = PostgresType.NUMERIC
    cache.clear()
    data = {
        "name": name, "type": db_type.id, "type_options": type_options,
    }
    response = client.post(
        f"/api/db/v0/tables/{column_test_table.id}/columns/",
        data=data,
    )
    assert response.status_code == 400


def test_column_create_duplicate(column_test_table, client):
    column = column_test_table.sa_columns[0]
    name = column.name
    db_type = PostgresType.NUMERIC
    cache.clear()
    data = {
        "name": name, "type": db_type.id
    }
    response = client.post(
        f"/api/db/v0/tables/{column_test_table.id}/columns/", data=data
    )
    assert response.status_code == 400


def test_column_create_some_parameters(column_test_table, client):
    data = {
        "name": "only name",
    }
    response = client.post(
        f"/api/db/v0/tables/{column_test_table.id}/columns/", data=data
    )
    response_data = response.json()[0]
    assert response.status_code == 400
    assert response_data['message'] == "This field is required."
    assert response_data['field'] == "type"


def test_column_create_no_name_parameter(column_test_table, client):
    cache.clear()
    db_type = PostgresType.BOOLEAN
    num_columns = len(column_test_table.sa_columns)
    generated_name = f"{COLUMN_NAME_TEMPLATE}{num_columns}"
    data = {
        "type": db_type.id
    }
    response = client.post(
        f"/api/db/v0/tables/{column_test_table.id}/columns/", data=data
    )
    assert response.status_code == 201
    new_columns_response = client.get(
        f"/api/db/v0/tables/{column_test_table.id}/columns/"
    )
    assert new_columns_response.json()["count"] == num_columns + 1
    actual_new_col = new_columns_response.json()["results"][-1]
    assert actual_new_col["name"] == generated_name
    assert actual_new_col["type"] == db_type.id


def test_column_create_name_parameter_empty(column_test_table, client):
    cache.clear()
    name = ""
    db_type = PostgresType.BOOLEAN
    num_columns = len(column_test_table.sa_columns)
    generated_name = f"{COLUMN_NAME_TEMPLATE}{num_columns}"
    data = {
        "name": name, "type": db_type.id
    }
    response = client.post(
        f"/api/db/v0/tables/{column_test_table.id}/columns/", data=data
    )
    assert response.status_code == 201
    new_columns_response = client.get(
        f"/api/db/v0/tables/{column_test_table.id}/columns/"
    )
    assert new_columns_response.json()["count"] == num_columns + 1
    actual_new_col = new_columns_response.json()["results"][-1]
    assert actual_new_col["name"] == generated_name
    assert actual_new_col["type"] == db_type.id


def test_column_update_name(column_test_table, client):
    cache.clear()
    name = "updatedname"
    data = {"name": name}
    column = _get_columns_by_name(column_test_table, ['mycolumn1'])[0]
    response = client.patch(
        f"/api/db/v0/tables/{column_test_table.id}/columns/{column.id}/", data=data
    )
    assert response.status_code == 200
    assert response.json()["name"] == name
    response = client.get(
        f"/api/db/v0/tables/{column_test_table.id}/columns/{column.id}/"
    )
    assert response.status_code == 200
    assert response.json()["name"] == name


def test_column_update_display_options(column_test_table_with_service_layer_options, client):
    cache.clear()
    table, _ = column_test_table_with_service_layer_options
    column_indexes = [2, 3, 4, 5]
    for column_index in column_indexes:
        colum_name = f"mycolumn{column_index}"
        column = _get_columns_by_name(table, [colum_name])[0]
        column_id = column.id
        display_options = {
            "input": "dropdown",
            "custom_labels": {"TRUE": "yes", "FALSE": "no"}
        }
        column_data = {
            'type': PostgresType.BOOLEAN.id,
            'type_options': {},
            'display_options': display_options,
        }
        response = client.patch(
            f"/api/db/v0/tables/{table.id}/columns/{column_id}/",
            column_data,
        )
        assert response.status_code == 200
        assert response.json()["display_options"] == display_options


def test_column_update_type_with_existing_display_options(column_test_table_with_service_layer_options, client):
    cache.clear()
    table, _ = column_test_table_with_service_layer_options
    colum_name = "mycolumn2"
    column = _get_columns_by_name(table, [colum_name])[0]
    column_id = column.id
    column_data = {'type': PostgresType.BOOLEAN.id}
    response = client.patch(
        f"/api/db/v0/tables/{table.id}/columns/{column_id}/",
        column_data,
    )
    assert response.status_code == 200
    assert response.json()["display_options"] is None


def test_column_update_type_invalid_display_options(column_test_table_with_service_layer_options, client):
    cache.clear()
    table, columns = column_test_table_with_service_layer_options
    colum_name = "mycolumn3"
    column = _get_columns_by_name(table, [colum_name])[0]
    column_id = column.id
    display_options_data = {'type': 'BOOLEAN', 'display_options': {}}
    response = client.patch(
        f"/api/db/v0/tables/{table.id}/columns/{column_id}/",
        display_options_data,
    )
    assert response.status_code == 400


def test_column_update_type_get_all_columns(column_test_table_with_service_layer_options, client):
    cache.clear()
    table, columns = column_test_table_with_service_layer_options
    colum_name = "mycolumn2"
    column = _get_columns_by_name(table, [colum_name])[0]
    column_id = column.id
    display_options_data = {'type': 'BOOLEAN'}
    client.patch(
        f"/api/db/v0/tables/{table.id}/columns/{column_id}/",
        display_options_data,
    )
    new_columns_response = client.get(
        f"/api/db/v0/tables/{table.id}/columns/"
    )
    assert new_columns_response.status_code == 200


def test_column_display_options_type_on_reflection(column_test_table,
                                                   client, engine):
    cache.clear()
    table = column_test_table
    response = client.get(
        f"/api/db/v0/tables/{table.id}/columns/",
    )
    columns = response.json()['results']
    for column in columns:
        assert column["display_options"] is None


def test_column_invalid_display_options_type_on_reflection(column_test_table_with_service_layer_options,
                                                           client, engine):
    cache.clear()
    table, columns = column_test_table_with_service_layer_options
    column_index = 2
    column = columns[column_index]
    with engine.begin() as conn:
        alter_column_type(table.oid, column.name, engine, conn, PostgresType.BOOLEAN)
    column_id = column.id
    response = client.get(
        f"/api/db/v0/tables/{table.id}/columns/{column_id}/",
    )
    assert response.json()["display_options"] is None


def test_column_alter_same_type_display_options(column_test_table_with_service_layer_options,
                                                client, engine):
    cache.clear()
    table, columns = column_test_table_with_service_layer_options
    column_index = 2
    column = columns[column_index]
    pre_alter_display_options = column.display_options
    with engine.begin() as conn:
        alter_column_type(table.oid, column.name, engine, conn, PostgresType.NUMERIC)
    column_id = column.id
    response = client.get(
        f"/api/db/v0/tables/{table.id}/columns/{column_id}/",
    )
    assert response.json()["display_options"] == pre_alter_display_options


def test_column_update_default(column_test_table, client):
    cache.clear()
    expt_default = 5
    data = {"default": {"value": expt_default}}  # Ensure we pass a int and not a str
    column = _get_columns_by_name(column_test_table, ['mycolumn0'])[0]
    response = client.patch(
        f"/api/db/v0/tables/{column_test_table.id}/columns/{column.id}/",
        data=json.dumps(data),
        content_type="application/json",
    )
    assert response.json()["default"]["value"] == expt_default


def test_column_update_delete_default(column_test_table, client):
    cache.clear()
    expt_default = None
    data = {"default": None}
    column = _get_columns_by_name(column_test_table, ['mycolumn0'])[0]
    response = client.patch(
        f"/api/db/v0/tables/{column_test_table.id}/columns/{column.id}/",
        data=data,
    )
    assert response.json()["default"] == expt_default


def test_column_update_default_invalid_cast(column_test_table, client):
    cache.clear()
    data = {"default": {"value": "not an integer"}}
    column = _get_columns_by_name(column_test_table, ['mycolumn0'])[0]

    response = client.patch(
        f"/api/db/v0/tables/{column_test_table.id}/columns/{column.id}/",
        data=json.dumps(data),
        content_type="application/json"
    )
    assert response.status_code == 400


def test_column_update_type_dynamic_default(column_test_table, client):
    cache.clear()
    db_type = PostgresType.NUMERIC
    data = {"type": db_type.id}
    column = _get_columns_by_name(column_test_table, ['mycolumn0'])[0]
    response = client.patch(
        f"/api/db/v0/tables/{column_test_table.id}/columns/{column.id}/", data=data
    )
    assert response.status_code == 400


def test_column_update_type(column_test_table, client):
    cache.clear()
    db_type = PostgresType.BOOLEAN
    data = {"type": db_type.id}
    column = _get_columns_by_name(column_test_table, ['mycolumn3'])[0]
    response = client.patch(
        f"/api/db/v0/tables/{column_test_table.id}/columns/{column.id}/", data=data
    )
    assert response.json()["type"] == db_type.id


def test_column_update_name_and_type(column_test_table, client):
    cache.clear()
    db_type = PostgresType.BOOLEAN
    new_name = 'new name'
    data = {"type": db_type.id, "name": new_name}
    column = _get_columns_by_name(column_test_table, ['mycolumn3'])[0]
    response = client.patch(
        f"/api/db/v0/tables/{column_test_table.id}/columns/{column.id}/", data=data
    )
    assert response.json()["type"] == db_type.id
    assert response.json()["name"] == new_name


def test_column_update_name_type_nullable(column_test_table, client):
    cache.clear()
    db_type = PostgresType.BOOLEAN
    new_name = 'new name'
    data = {"type": db_type.id, "name": new_name, "nullable": True}
    column = _get_columns_by_name(column_test_table, ['mycolumn3'])[0]

    response = client.patch(
        f"/api/db/v0/tables/{column_test_table.id}/columns/{column.id}/", data=data
    )
    assert response.json()["type"] == db_type.id
    assert response.json()["name"] == new_name
    assert response.json()["nullable"] is True


def test_column_update_name_type_nullable_default(column_test_table, client):
    cache.clear()
    db_type = PostgresType.BOOLEAN
    new_name = 'new name'
    data = {
        "type": db_type.id,
        "name": new_name,
        "nullable": True,
        "default": {"value": True},
    }
    column = _get_columns_by_name(column_test_table, ['mycolumn3'])[0]
    response = client.patch(
        f"/api/db/v0/tables/{column_test_table.id}/columns/{column.id}/",
        data=json.dumps(data),
        content_type='application/json'
    )
    assert response.json()["type"] == db_type.id
    assert response.json()["name"] == new_name
    assert response.json()["nullable"] is True
    assert response.json()["default"]["value"] is True


def test_column_update_type_options(column_test_table, client):
    cache.clear()
    db_type = PostgresType.NUMERIC
    type_options = {"precision": 3, "scale": 1}
    data = {"type": db_type.id, "type_options": type_options}
    column = _get_columns_by_name(column_test_table, ['mycolumn3'])[0]
    response = client.patch(
        f"/api/db/v0/tables/{column_test_table.id}/columns/{column.id}/",
        data,
    )
    assert response.json()["type"] == db_type.id
    assert response.json()["type_options"] == type_options


def test_column_update_type_options_no_type(column_test_table, client):
    cache.clear()
    db_type = PostgresType.NUMERIC
    data = {"type": db_type.id}
    column = _get_columns_by_name(column_test_table, ['mycolumn3'])[0]
    client.patch(
        f"/api/db/v0/tables/{column_test_table.id}/columns/{column.id}/",
        data,
    )
    type_options = {"precision": 3, "scale": 1}
    type_option_data = {"type_options": type_options}
    response = client.patch(
        f"/api/db/v0/tables/{column_test_table.id}/columns/{column.id}/",
        type_option_data,
    )
    assert response.json()["type"] == db_type.id
    assert response.json()["type_options"] == type_options


def test_column_update_invalid_type(create_patents_table, client):
    table = create_patents_table('Column Invalid Type')
    body = {"type": PostgresType.BIGINT.id}
    response = client.get(
        f"/api/db/v0/tables/{table.id}/columns/"
    )
    assert response.status_code == 200
    columns = response.json()['results']
    column_index = 3
    column_id = columns[column_index]['id']
    response = client.patch(
        f"/api/db/v0/tables/{table.id}/columns/{column_id}/",
        body
    )
    assert response.status_code == 400
    response_json = response.json()
    assert response_json[0]['code'] == ErrorCodes.InvalidTypeCast.value
    assert response_json[0]['message'] == "This type casting is invalid."


def test_column_update_returns_table_dependent_fields(column_test_table, client):
    cache.clear()
    expt_default = 5
    data = {"default": {"value": expt_default}}
    column = _get_columns_by_name(column_test_table, ['mycolumn1'])[0]
    response = client.patch(
        f"/api/db/v0/tables/{column_test_table.id}/columns/{column.id}/",
        data=data,
    )
    assert response.json()["default"] is not None
    assert response.json()["id"] is not None


@pytest.mark.parametrize("type_options", invalid_type_options)
def test_column_update_type_invalid_options(column_test_table, client, type_options):
    cache.clear()
    db_type = PostgresType.NUMERIC
    data = {"type": db_type.id, "type_options": type_options}
    column = _get_columns_by_name(column_test_table, ['mycolumn3'])[0]
    response = client.patch(
        f"/api/db/v0/tables/{column_test_table.id}/columns/{column.id}/",
        data=data,
    )
    assert response.status_code == 400


# This cast is currently succeeding, because the column is empty.
# While we do have the facilities to not recommend a cast like this (and we don't), this test is
# testing whether or not we allow attempting this cast anyway. It is not clear to me (Dom) that we
# should forbid it, and our code currently does not forbid it.
@pytest.mark.skip(reason="unclear whether this is indeed an unsupported cast")
def test_column_update_type_invalid_cast(column_test_table, client):
    cache.clear()
    db_type = MathesarCustomType.EMAIL
    data = {"type": db_type.id}
    column = _get_columns_by_name(column_test_table, ['mycolumn1'])[0]
    response = client.patch(
        f"/api/db/v0/tables/{column_test_table.id}/columns/{column.id}/", data=data
    )
    assert response.status_code == 400


def test_column_update_when_missing(column_test_table, client):
    cache.clear()
    name = "updatedname"
    data = {"name": name}
    response = client.patch(
        f"/api/db/v0/tables/{column_test_table.id}/columns/99999/", data=data
    )
    assert response.status_code == 404
    response_data = response.json()[0]
    assert response_data['message'] == "Not found."
    assert response_data['code'] == ErrorCodes.NotFound.value


def test_column_destroy(column_test_table, client):
    cache.clear()
    num_columns = len(column_test_table.sa_columns)
    col_one_name = column_test_table.sa_columns[1].name
    column = _get_columns_by_name(column_test_table, ['mycolumn1'])[0]
    response = client.delete(
        f"/api/db/v0/tables/{column_test_table.id}/columns/{column.id}/"
    )
    assert response.status_code == 204
    new_columns_response = client.get(
        f"/api/db/v0/tables/{column_test_table.id}/columns/"
    )
    new_data = new_columns_response.json()
    assert col_one_name not in [col["name"] for col in new_data["results"]]
    assert new_data["count"] == num_columns - 1


def test_column_destroy_when_missing(column_test_table, client):
    cache.clear()
    response = client.delete(
        f"/api/db/v0/tables/{column_test_table.id}/columns/99999/"
    )
    response_data = response.json()[0]
    assert response_data['message'] == "Not found."
    assert response_data['code'] == ErrorCodes.NotFound.value
    assert response.status_code == 404


def test_column_duplicate(column_test_table, client):
    cache.clear()
    column = _get_columns_by_name(column_test_table, ['mycolumn1'])[0]
    target_col = column_test_table.sa_columns[column.name]
    data = {
        "name": "new_col_name",
        "source_column": column.id,
        "copy_source_data": False,
        "copy_source_constraints": False,
    }
    with patch.object(models, "duplicate_column") as mock_infer:
        mock_infer.return_value = target_col
        response = client.post(
            f"/api/db/v0/tables/{column_test_table.id}/columns/",
            data=data
        )
    assert response.status_code == 201
    response_col = response.json()
    assert response_col["name"] == target_col.name
    assert response_col["type"] == target_col.db_type.id

    assert mock_infer.call_args[0] == (
        column_test_table.oid,
        column,
        column_test_table.schema._sa_engine,
    )
    assert mock_infer.call_args[1] == {
        "new_column_name": data["name"],
        "copy_data": data["copy_source_data"],
        "copy_constraints": data["copy_source_constraints"]
    }


def test_column_duplicate_when_missing(column_test_table, client):
    data = {
        "source_column": 3000,
    }
    response = client.post(
        f"/api/db/v0/tables/{column_test_table.id}/columns/", data=data
    )
    assert response.status_code == 400
    response_data = response.json()[0]
    assert 2151 == response_data['code']
    assert "object does not exist" in response_data['message']


def test_column_duplicate_some_parameters(column_test_table, client):
    data = {
        "copy_source_constraints": True,
    }
    response = client.post(
        f"/api/db/v0/tables/{column_test_table.id}/columns/", data=data
    )
    response_data = response.json()
    assert response.status_code == 400
    assert response_data[0]['message'] == "This field is required."
    assert response_data[0]['field'] == "source_column"


def test_column_duplicate_no_parameters(column_test_table, client):
    response = client.post(
        f"/api/db/v0/tables/{column_test_table.id}/columns/", data={}
    )
    response_data = response.json()
    assert response.status_code == 400
    assert response_data[0]["message"] == "This field is required."
    assert response_data[0]["field"] == "type"<|MERGE_RESOLUTION|>--- conflicted
+++ resolved
@@ -2,15 +2,19 @@
 
 import pytest
 from unittest.mock import patch
+
 from django.core.cache import cache
-
-from sqlalchemy import select
+from sqlalchemy import select, INTEGER, BOOLEAN, TEXT, TIMESTAMP, Column, Table as SATable, MetaData
+
 from db.columns.operations.alter import alter_column_type
+from db.columns.operations.select import get_column_attnum_from_name
+from db.constants import COLUMN_NAME_TEMPLATE
+from db.types.base import PostgresType, MathesarCustomType
+from db.tables.operations.select import get_oid_from_table
+
 from mathesar import models
 from mathesar.api.exceptions.error_codes import ErrorCodes
 from mathesar.tests.api.test_table_api import check_columns_response
-from db.constants import COLUMN_NAME_TEMPLATE
-from db.types.base import PostgresType, MathesarCustomType
 
 
 def _get_columns_by_name(table, name_list):
@@ -20,18 +24,16 @@
     return [columns_by_name_dict[col_name] for col_name in name_list]
 
 
-<<<<<<< HEAD
-=======
 @pytest.fixture
 def column_test_table_with_service_layer_options(patent_schema):
     engine = patent_schema._sa_engine
     column_list_in = [
-        Column("mycolumn0", Integer, primary_key=True),
-        Column("mycolumn1", Boolean),
-        Column("mycolumn2", Integer),
-        Column("mycolumn3", Text),
-        Column("mycolumn4", Text),
-        Column("mycolumn5", Text),
+        Column("mycolumn0", INTEGER, primary_key=True),
+        Column("mycolumn1", BOOLEAN),
+        Column("mycolumn2", INTEGER),
+        Column("mycolumn3", TEXT),
+        Column("mycolumn4", TEXT),
+        Column("mycolumn5", TEXT),
         Column("mycolumn6", TIMESTAMP),
     ]
     column_data_list = [{},
@@ -53,13 +55,16 @@
     service_columns = []
     for column_data in zip(column_list_in, column_data_list):
         attnum = get_column_attnum_from_name(db_table_oid, column_data[0].name, engine)
-        service_columns.append(ServiceLayerColumn.current_objects.get_or_create(table=table,
-                                                                                attnum=attnum,
-                                                                                display_options=column_data[1].get('display_options', None))[0])
+        service_columns.append(
+            models.Column.current_objects.get_or_create(
+                table=table,
+                attnum=attnum,
+                display_options=column_data[1].get('display_options', None)
+            )[0]
+        )
     return table, service_columns
 
 
->>>>>>> adbc2df8
 def test_column_list(column_test_table, client):
     cache.clear()
     response = client.get(f"/api/db/v0/tables/{column_test_table.id}/columns/")
@@ -224,34 +229,21 @@
 
 
 create_display_options_test_list = [
-<<<<<<< HEAD
-    (PostgresType.BOOLEAN, {"input": "dropdown"}),
-    (PostgresType.BOOLEAN, {"input": "checkbox", "custom_labels": {"TRUE": "yes", "FALSE": "no"}}),
+    (PostgresType.BOOLEAN, {'input': 'dropdown'}),
+    (PostgresType.BOOLEAN, {'input': 'checkbox', 'custom_labels': {'TRUE': 'yes', 'FALSE': 'no'}}),
     (PostgresType.DATE, {'format': 'YYYY-MM-DD'}),
-    (PostgresType.INTERVAL, {'format': 'DD HH:mm:ss.SSS'}),
-    (PostgresType.NUMERIC, {"show_as_percentage": True}),
-    (PostgresType.NUMERIC, {"show_as_percentage": True, "locale": "en_US"}),
+    (PostgresType.INTERVAL, {'min': 's', 'max': 'h', 'show_units': True}),
+    (PostgresType.NUMERIC, {'show_as_percentage': True, 'number_format': 'english'}),
     (PostgresType.TIMESTAMP_WITH_TIME_ZONE, {'format': 'YYYY-MM-DD hh:mm'}),
     (PostgresType.TIMESTAMP_WITHOUT_TIME_ZONE, {'format': 'YYYY-MM-DD hh:mm'}),
     (PostgresType.TIME_WITHOUT_TIME_ZONE, {'format': 'hh:mm'}),
     (PostgresType.TIME_WITH_TIME_ZONE, {'format': 'hh:mm Z'}),
-=======
-    ("BOOLEAN", {"input": "dropdown"}),
-    ("BOOLEAN", {"input": "checkbox", "custom_labels": {"TRUE": "yes", "FALSE": "no"}}),
-    ("DATE", {'format': 'YYYY-MM-DD'}),
-    ("INTERVAL", {'min': 's', 'max': 'h', 'show_units': True}),
-    ("NUMERIC", {"show_as_percentage": True, 'number_format': "english"}),
-    ("TIMESTAMP WITH TIME ZONE", {'format': 'YYYY-MM-DD hh:mm'}),
-    ("TIMESTAMP WITHOUT TIME ZONE", {'format': 'YYYY-MM-DD hh:mm'}),
-    ("TIME WITHOUT TIME ZONE", {'format': 'hh:mm'}),
-    ("TIME WITH TIME ZONE", {'format': 'hh:mm Z'}),
->>>>>>> adbc2df8
 ]
 
 
 @pytest.mark.parametrize("db_type,display_options", create_display_options_test_list)
 def test_column_create_display_options(
-    column_test_table, db_type, display_options, client, engine
+    column_test_table, db_type, display_options, client
 ):
     cache.clear()
     name = "anewcolumn"
@@ -271,32 +263,21 @@
 
 
 create_display_options_invalid_test_list = [
-<<<<<<< HEAD
     (PostgresType.BOOLEAN, {"input": "invalid"}),
     (PostgresType.BOOLEAN, {"input": "checkbox", "custom_labels": {"yes": "yes", "1": "no"}}),
     (PostgresType.NUMERIC, {"show_as_percentage": "wrong value type"}),
+    (PostgresType.NUMERIC, {'number_format': "wrong"}),
     (PostgresType.DATE, {'format': _too_long_string}),
     (PostgresType.TIMESTAMP_WITH_TIME_ZONE, {'format': []}),
     (PostgresType.TIMESTAMP_WITHOUT_TIME_ZONE, {'format': _too_long_string}),
     (PostgresType.TIME_WITH_TIME_ZONE, {'format': _too_long_string}),
     (PostgresType.TIME_WITHOUT_TIME_ZONE, {'format': {}}),
-=======
-    ("BOOLEAN", {"input": "invalid"}),
-    ("BOOLEAN", {"input": "checkbox", "custom_labels": {"yes": "yes", "1": "no"}}),
-    ("NUMERIC", {"show_as_percentage": "wrong value type"}),
-    ("NUMERIC", {'number_format': "wrong"}),
-    ("DATE", {'format': _too_long_string}),
-    ("TIMESTAMP WITH TIME ZONE", {'format': []}),
-    ("TIMESTAMP WITHOUT TIME ZONE", {'format': _too_long_string}),
-    ("TIME WITH TIME ZONE", {'format': _too_long_string}),
-    ("TIME WITHOUT TIME ZONE", {'format': {}}),
->>>>>>> adbc2df8
 ]
 
 
 @pytest.mark.parametrize("db_type,display_options", create_display_options_invalid_test_list)
 def test_column_create_wrong_display_options(
-    column_test_table, db_type, display_options, client, engine
+    column_test_table, db_type, display_options, client
 ):
     cache.clear()
     name = "anewcolumn"
@@ -490,7 +471,7 @@
 
 def test_column_update_type_invalid_display_options(column_test_table_with_service_layer_options, client):
     cache.clear()
-    table, columns = column_test_table_with_service_layer_options
+    table, _ = column_test_table_with_service_layer_options
     colum_name = "mycolumn3"
     column = _get_columns_by_name(table, [colum_name])[0]
     column_id = column.id
@@ -504,7 +485,7 @@
 
 def test_column_update_type_get_all_columns(column_test_table_with_service_layer_options, client):
     cache.clear()
-    table, columns = column_test_table_with_service_layer_options
+    table, _ = column_test_table_with_service_layer_options
     colum_name = "mycolumn2"
     column = _get_columns_by_name(table, [colum_name])[0]
     column_id = column.id
@@ -519,8 +500,9 @@
     assert new_columns_response.status_code == 200
 
 
-def test_column_display_options_type_on_reflection(column_test_table,
-                                                   client, engine):
+def test_column_display_options_type_on_reflection(
+    column_test_table, client
+):
     cache.clear()
     table = column_test_table
     response = client.get(
@@ -531,8 +513,9 @@
         assert column["display_options"] is None
 
 
-def test_column_invalid_display_options_type_on_reflection(column_test_table_with_service_layer_options,
-                                                           client, engine):
+def test_column_invalid_display_options_type_on_reflection(
+    column_test_table_with_service_layer_options, client, engine
+):
     cache.clear()
     table, columns = column_test_table_with_service_layer_options
     column_index = 2
@@ -546,8 +529,10 @@
     assert response.json()["display_options"] is None
 
 
-def test_column_alter_same_type_display_options(column_test_table_with_service_layer_options,
-                                                client, engine):
+def test_column_alter_same_type_display_options(
+    column_test_table_with_service_layer_options,
+    client, engine
+):
     cache.clear()
     table, columns = column_test_table_with_service_layer_options
     column_index = 2
