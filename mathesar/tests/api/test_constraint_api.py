--- conflicted
+++ resolved
@@ -17,14 +17,6 @@
     assert set(['unique', 'primary']) == set([constraint_data['type'] for constraint_data in constraints_data])
 
 
-<<<<<<< HEAD
-def _verify_foreign_key_constraint(constraint_data, columns, name, referent_table, referent_columns):
-    assert constraint_data['referent']['table'] == referent_table
-    assert constraint_data['columns'] == columns
-    assert constraint_data['referent']['columns'] == referent_columns
-    assert constraint_data['name'] == name
-    assert constraint_data['type'] == 'foreignkey'
-=======
 def _verify_foreign_key_constraint(
         constraint_data,
         columns,
@@ -43,7 +35,6 @@
     assert constraint_data['onupdate'] == onupdate
     assert constraint_data['ondelete'] == ondelete
     assert constraint_data['deferrable'] == deferrable
->>>>>>> b2467dcf
     assert 'id' in constraint_data and type(constraint_data['id']) == int
 
 
