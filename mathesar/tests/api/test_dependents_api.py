--- conflicted
+++ resolved
@@ -71,21 +71,6 @@
     assert sorted(table_ids) == sorted(schema_dependents_ids)
 
 
-<<<<<<< HEAD
-def test_dependents_filters(library_ma_tables, client):
-    publishers_id = library_ma_tables['Publishers'].id
-    exclude_types = json.dumps(["table constraint"])
-
-    publishers_dependents_graph = client.get(f'/api/db/v0/tables/{publishers_id}/dependents/?filter={{"types_exclude": {exclude_types}}}').json()
-
-    dependents_types = [dependent['obj']['type'] for dependent in publishers_dependents_graph]
-
-    assert all(
-        [
-            type not in dependents_types for type in exclude_types
-        ]
-    )
-=======
 def test_column_dependents(library_ma_tables, client):
     patrons = library_ma_tables['Patrons']
     patronds_id_col = patrons.get_column_by_name('id')
@@ -101,4 +86,18 @@
     checkouts_patrons_fk_id = [c['id'] for c in checkouts_constraints if c['name'] == 'Checkouts_Patron id_fkey']
 
     assert sorted(patrons_id_dependents_ids) == sorted([checkouts.id] + patrons_pk_id + checkouts_patrons_fk_id)
->>>>>>> 3da90b9e
+
+
+def test_dependents_filters(library_ma_tables, client):
+    publishers_id = library_ma_tables['Publishers'].id
+    exclude_types = json.dumps(["table constraint"])
+
+    publishers_dependents_graph = client.get(f'/api/db/v0/tables/{publishers_id}/dependents/?filter={{"types_exclude": {exclude_types}}}').json()
+
+    dependents_types = [dependent['obj']['type'] for dependent in publishers_dependents_graph]
+
+    assert all(
+        [
+            type not in dependents_types for type in exclude_types
+        ]
+    )