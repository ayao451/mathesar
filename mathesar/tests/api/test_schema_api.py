--- conflicted
+++ resolved
@@ -21,12 +21,8 @@
     assert response_schema['id'] == schema.id
     assert response_schema['name'] == schema_name
     assert response_schema['database'] == test_db_name
-<<<<<<< HEAD
+    assert response_schema['description'] == schema_description
     assert 'has_dependents' in response_schema
-=======
-    assert response_schema['description'] == schema_description
-    assert 'has_dependencies' in response_schema
->>>>>>> b9cd1695
     if check_schema_objects:
         engine = MOD_engine_cache(test_db_name)
         assert schema_name in get_mathesar_schemas(engine)
