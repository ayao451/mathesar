--- conflicted
+++ resolved
@@ -1577,7 +1577,6 @@
     assert extracted_column.display_options == column_with_display_options.display_options
 
 
-<<<<<<< HEAD
 split_table_client_with_different_roles = [
     ('db_manager_client', 201),
     ('db_editor_client', 403),
@@ -1603,7 +1602,8 @@
     client = request.getfixturevalue(client_name)(table.schema)
     current_table_response = client.post(f'/api/db/v0/tables/{table.id}/split_table/', data=split_data)
     assert current_table_response.status_code == expected_status_code
-=======
+
+
 def test_table_ui_dependency(client, create_patents_table, get_uid):
     base_table = create_patents_table(table_name=get_uid())
     query_data = {
@@ -1629,5 +1629,4 @@
             query.id
         ]
     }
-    assert response_data == expected_response
->>>>>>> b80cfc4c
+    assert response_data == expected_response