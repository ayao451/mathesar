--- conflicted
+++ resolved
@@ -51,7 +51,15 @@
     assert user_bob.check_password(new_password) is True
 
 
-<<<<<<< HEAD
+def test_user_password_reset_non_superuser(client_bob, user_bob):
+    new_password = 'new_password'
+    data = {
+        'password': new_password
+    }
+    response = client_bob.post(f'/api/ui/v0/users/{user_bob.id}/password_reset/', data=data)
+    assert response.status_code == 403
+
+
 def test_user_password_change(client_bob, user_bob):
     new_password = 'new_password'
     data = {
@@ -62,15 +70,6 @@
     assert response.status_code == 200
     user_bob.refresh_from_db()
     assert user_bob.check_password(new_password) is True
-=======
-def test_user_password_reset_non_superuser(client_bob, user_bob):
-    new_password = 'new_password'
-    data = {
-        'password': new_password
-    }
-    response = client_bob.post(f'/api/ui/v0/users/{user_bob.id}/password_reset/', data=data)
-    assert response.status_code == 403
->>>>>>> 41fc6cbd
 
 
 def test_diff_user_detail_as_non_superuser(client_bob, admin_user):
