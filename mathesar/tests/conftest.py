--- conflicted
+++ resolved
@@ -203,10 +203,11 @@
 
 
 @pytest.fixture
-<<<<<<< HEAD
 def custom_types_schema_url(schema, live_server):
     return f"{live_server}/{schema.database.name}/{schema.id}"
-=======
+
+
+@pytest.fixture
 def create_column_with_display_options():
     def _create_column(table, column_data):
         column = table.add_column(column_data)
@@ -217,14 +218,4 @@
             display_options=column_data.get('display_options', None)
         )
         return column[0]
-    return _create_column
-
-
-@pytest.fixture
-def custom_types_schema_url(test_db_model, schema, live_server):
-    engine = create_mathesar_engine(test_db_model.name)
-    install.install_mathesar_on_database(engine)
-    yield f"{live_server}/{schema.database.name}/{schema.id}"
-    with engine.begin() as conn:
-        conn.execute(text(f'DROP SCHEMA IF EXISTS {base.SCHEMA} CASCADE;'))
->>>>>>> adbc2df8
+    return _create_column