--- conflicted
+++ resolved
@@ -449,11 +449,7 @@
 
 
 @pytest.fixture
-<<<<<<< HEAD
-def db_manager_client(user_bob):
-=======
 def db_manager_client_factory(user_bob):
->>>>>>> b80cfc4c
     def _db_manager_client(schema):
         role = 'manager'
         client = APIClient()
@@ -464,11 +460,7 @@
 
 
 @pytest.fixture
-<<<<<<< HEAD
-def db_editor_client(user_turdy):
-=======
 def db_editor_client_factory(user_turdy):
->>>>>>> b80cfc4c
     def _db_editor_client(schema):
         role = 'viewer'
         client = APIClient()
@@ -479,11 +471,7 @@
 
 
 @pytest.fixture
-<<<<<<< HEAD
-def schema_manager_client(user_alice):
-=======
 def schema_manager_client_factory(user_alice):
->>>>>>> b80cfc4c
     def _schema_manager_client(schema):
         role = 'manager'
         client = APIClient()
@@ -494,11 +482,7 @@
 
 
 @pytest.fixture
-<<<<<<< HEAD
-def schema_viewer_client(user_jerry):
-=======
 def schema_viewer_client_factory(user_jerry):
->>>>>>> b80cfc4c
     def _schema_viewer_client(schema):
         role = 'viewer'
         client = APIClient()
@@ -509,11 +493,7 @@
 
 
 @pytest.fixture
-<<<<<<< HEAD
-def db_viewer_schema_manager_client(user_tom):
-=======
 def db_viewer_schema_manager_client_factory(user_tom):
->>>>>>> b80cfc4c
     def _db_viewer_schema_manager_client(schema):
         schema_role = 'viewer'
         db_role = 'manager'
@@ -523,9 +503,6 @@
         DatabaseRole.objects.create(user=user_tom, database=schema.database, role=db_role)
         SchemaRole.objects.create(user=user_tom, schema=schema, role=schema_role)
         return client
-<<<<<<< HEAD
-    return _db_viewer_schema_manager_client
-=======
     return _db_viewer_schema_manager_client
 
 
@@ -537,5 +514,4 @@
     """
     def _client(schema):
         return client
-    return _client
->>>>>>> b80cfc4c
+    return _client