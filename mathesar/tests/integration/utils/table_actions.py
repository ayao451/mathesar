--- conflicted
+++ resolved
@@ -30,7 +30,13 @@
     expect_modal_not_to_be_visible(page)
 
 
-<<<<<<< HEAD
+def rename_column(page, old_name, new_name):
+    page.click(f"button:has-text('{old_name}')")
+    page.click("button:has-text('Rename')")
+    page.fill("[aria-label='Column name']", new_name)
+    page.keyboard.press("Enter")
+
+
 def get_column_header_locator(page, column_name):
     column_header = f":nth-match(.table-content .header .cell .name:has-text('{column_name}'), 1)"
     expect(page.locator(column_header)).to_be_visible()
@@ -58,11 +64,4 @@
     cell_selector = f"{row_selector} .cell:has([data-column-id='{column_id}'])"
     cell_locator = page.locator(cell_selector)
     expect(cell_locator).to_be_visible()
-    return cell_selector
-=======
-def rename_column(page, old_name, new_name):
-    page.click(f"button:has-text('{old_name}')")
-    page.click("button:has-text('Rename')")
-    page.fill("[aria-label='Column name']", new_name)
-    page.keyboard.press("Enter")
->>>>>>> b2886932
+    return cell_selector