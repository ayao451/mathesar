--- conflicted
+++ resolved
@@ -19,13 +19,8 @@
     DefaultLimitOffsetPagination, TableLimitOffsetGroupPagination
 )
 from mathesar.serializers import (
-<<<<<<< HEAD
     TableSerializer, SchemaSerializer, RecordSerializer, DataFileSerializer, ColumnSerializer,
-    DatabaseSerializer, ConstraintSerializer
-=======
-    TableSerializer, SchemaSerializer, RecordSerializer, RecordListParameterSerializer,
-    DataFileSerializer, ColumnSerializer, DatabaseSerializer
->>>>>>> a28afaab
+    DatabaseSerializer, ConstraintSerializer, RecordListParameterSerializer
 )
 from mathesar.utils.schemas import create_schema_and_object
 from mathesar.utils.tables import get_table_column_types
@@ -289,28 +284,6 @@
 
     def create(self, request):
         serializer = DataFileSerializer(data=request.data, context={'request': request})
-<<<<<<< HEAD
-        if serializer.is_valid():
-            return create_datafile(
-                request,
-                serializer.validated_data['file'],
-                serializer.validated_data.get('header', True),
-            )
-        else:
-            raise ValidationError(serializer.errors)
-
-
-class ConstraintViewSet(viewsets.ViewSet):
-    def get_queryset(self):
-        reflect_db_objects()
-        return Table.objects.all().order_by('-created_at')
-
-    def list(self, request, table_pk=None):
-        paginator = ConstraintLimitOffsetPagination()
-        constraints = paginator.paginate_queryset(self.get_queryset(), request, table_pk)
-        serializer = ConstraintSerializer(constraints, many=True)
-        return paginator.get_paginated_response(serializer.data)
-=======
         serializer.is_valid(raise_exception=True)
 
         return create_datafile(
@@ -318,4 +291,14 @@
             serializer.validated_data['file'],
             serializer.validated_data.get('header', True),
         )
->>>>>>> a28afaab
+
+
+class ConstraintViewSet(viewsets.ViewSet):
+    def get_queryset(self):
+        return Table.objects.all().order_by('-created_at')
+
+    def list(self, request, table_pk=None):
+        paginator = ConstraintLimitOffsetPagination()
+        constraints = paginator.paginate_queryset(self.get_queryset(), request, table_pk)
+        serializer = ConstraintSerializer(constraints, many=True)
+        return paginator.get_paginated_response(serializer.data)