--- conflicted
+++ resolved
@@ -242,9 +242,6 @@
                 )
             else:
                 raise APIException(e)
-
-        mathesar_column = MathesarColumn.from_column(column)
-        mathesar_column.add_engine(table.schema._sa_engine)
         out_serializer = ColumnSerializer(mathesar_column)
         return Response(out_serializer.data, status=status.HTTP_201_CREATED)
 
@@ -260,11 +257,6 @@
                 raise ValidationError
         except IndexError:
             raise NotFound
-<<<<<<< HEAD
-        mathesar_column = MathesarColumn.from_column(column)
-        mathesar_column.add_engine(table.schema._sa_engine)
-        serializer = ColumnSerializer(mathesar_column)
-=======
         except TypeError:
             raise ValidationError("Unknown type_option passed")
         except DataError as e:
@@ -281,7 +273,6 @@
         except Exception as e:
             raise APIException(e)
         serializer = ColumnSerializer(column)
->>>>>>> 4d36d033
         return Response(serializer.data)
 
     def destroy(self, request, pk=None, table_pk=None):
