--- conflicted
+++ resolved
@@ -163,85 +163,6 @@
   docker exec -it -w /code/mathesar_ui mathesar_service npm run build-storybook
   ```
 
-<<<<<<< HEAD
-## Naming conventions
-
-- File names for Components, Classes and Stylesheets should be in PascalCase. Examples:
-
-  ```txt
-  App.svelte
-  CancellablePromise.ts
-  App.scss
-  ```
-
-- Typescript file names should be in lowerCamelCase. Examples:
-
-  ```txt
-  index.ts
-  utilityFunctions.ts
-  ```
-
-- All variables and constants should be in lowerCamelCase. Examples:
-
-  ```javascript
-  export let randomVariable;
-  let aNewVariable = 'new variable';
-  const someValue = 'constant value';
-  ```
-
-- All function names should be in lowerCamelCase. Examples:
-
-  ```javascript
-  function someFunction() {
-    /* ... */
-  }
-  let someOtherFn = () => {
-    /* ... */
-  };
-  const someConstFn = () => {
-    /* ... */
-  };
-  ```
-
-- All directory names should be in kebab-case (hyphen-delimited). Examples:
-
-  ```txt
-  /components/text-input/
-  /components/combo-boxes/multi-select/
-  ```
-
-- Acronyms within PascalCase and camelCase should be treated as words. Examples:
-
-  ```txt
-  UrlInput.svelte
-  ```
-
-  ```ts
-  function getApiUrl() {
-    /* ... */
-  }
-  let currentDbName;
-  ```
-
-  - [discussion](https://github.com/centerofci/mathesar/discussions/908)
-  - Not all code conforms to this standard yet, and bringing existing code into conformance is a low priority.
-
-- Use American English spelling instead of British English spelling. Examples:
-
-  ```txt
-  LabeledInput.svelte
-  ColorSelector.svelte
-  ```
-
-  - [discussion](https://github.com/centerofci/mathesar/discussions/891)
-
-- If a TypeScript file contains _only_ type definitions (without any values or implementation), then use the file extension `.d.ts` instead of `.ts`. If you use `enum` or `const` you'll need make the file a `.ts` file. If you only use `type` and `interface`, then make the file a `.d.ts` file.
-
-- Prefer the term "delete" in code and UI over similar terms like "remove" and "drop".
-
-  - [discussion](https://github.com/centerofci/mathesar/discussions/872)
-=======
 ## Coding standards
 
-See https://wiki.mathesar.org/engineering/architecture/front-end-standards
->>>>>>> 8d927949
+See https://wiki.mathesar.org/engineering/architecture/front-end-standards