<script lang="ts">
  import { ToastPresenter, Confirmation } from '@mathesar-component-library';
  import { toast } from '@mathesar/stores/toast';
  import { setNewRecordSelectorControllerInContext } from '@mathesar/systems/record-selector/RecordSelectorController';
  import { confirmationController } from '@mathesar/stores/confirmation';
  import { modal } from './stores/modal';
  import ModalRecordSelector from './systems/record-selector/ModalRecordSelector.svelte';
  import RootRoute from './routes/RootRoute.svelte';

  const recordSelectorModal = modal.spawnModalController();
  const recordSelectorController = setNewRecordSelectorControllerInContext({
    onOpen: () => recordSelectorModal.open(),
    onClose: () => recordSelectorModal.close(),
    nestingLevel: 0,
  });
</script>

<ToastPresenter entries={toast.entries} />
<Confirmation controller={confirmationController} />
<ModalRecordSelector
  {recordSelectorController}
  modalController={recordSelectorModal}
/>

<RootRoute />

<!--
  Supporting aliases in scss within the preprocessor is a bit of work.
  I looked around to try to get it done but it didn't seem important to
  spend time figuring this out.

  The component-library style import would only ever be from App.svelte
  and when the library is moved to a separate package, we wouldn't have to
  worry about aliases.
-->
<style global lang="scss">
  @import 'component-library/styles.scss';

  :root {
    /** BASE COLORS **/
    --color-white: #ffffff;
    --color-blue-light: #e6f0ff;
    --color-blue-medium: #3b82f6;
    --color-blue-dark: #1d4ed8;
    --color-orange-dark: #7c2d12;
    --color-green-medium: #10b981;
    --color-gray-lighter: #fafafa;
    --color-gray-light: #f4f4f5;
    --color-gray-medium: #d4d4d8;
    --color-gray-dark: #a1a1aa;
    --color-gray-darker: #27272a;
    --color-contrast: var(--color-blue-medium);
    --color-contrast-light: var(--color-blue-light);
    --color-link: var(--color-blue-dark);
    --color-text: #171717;
    --color-text-muted: #6b7280;
    --text-size-x-small: 0.79rem;
    --text-size-xx-small: 0.69rem;
    --text-size-small: 0.889rem;
    --text-size-base: 1rem;
    --text-size-large: 1.125rem;
    --text-size-x-large: 1.428rem;
    --display-size-large: 1.953rem;

<<<<<<< HEAD
=======
    /*********** RESTYLING ***********/
    // Idea here is to use the same token naming
    // between the Figma designs and the codebase
    // which then makes it easier and faster to create
    // element from design into code.
    --red-500: #eb5441;
    --red-600: #c63826;

    --slate-100: #eff1f1;
    --slate-200: #d5d8dc;
    --slate-300: #aeb4bc;
    --slate-400: #444c55;
    --slate-800: #25292e;

    --sky-200: #e8f1fd;

    --yellow-100: #fdf7ed;

    --white: white;

    --red-box-shadow: #eb544133;

    // Setting a new variable as brand color
    // provides the ability to later change its
    // value and support white-labelling

    // Brand Color
    --brand-500: var(--red-500);
    --brand-600: var(--red-600);
    --brand-box-shadow: var(--red-box-shadow);

    --border-radius-s: 0.142rem; //2px
    --border-radius-m: 0.285rem; //4px
    --border-radius-l: 0.571rem; //8px
>>>>>>> 31a77c74
    --modal-z-index: 50;
    --modal-record-selector-z-index: 50;
  }

  body {
    /**
   * This sets the `mix-blend-mode` property for cell backgrounds.
   *
   * Why use color blending instead of opacity? Because I thought it would give
   * us an easier time keeping all our UI colors in sync. With blending, we
   * supply the exact same color value as we'd use for another places in the UI
   * where we expect the color to be opaque.
   *
   * If/when we implement dark mode, we'll need to toggle this property to
   * something like `screen` or `lighten` so that as more backgrounds are
   * applied, the resulting blended background gets lighter instead of darker.
   */
    --cell-bg-mix-blend-mode: multiply;
    /**
   * This establishes a base background color for the cell when no additional
   * background colors are applied. We need this in case there is a background
   * color applied underneath the cell, e.g. on the table or page.
   */
    --cell-bg-color-base: white;
    --cell-bg-color-error: #fef1f1;
    --cell-bg-color-header: #f9f9f9;
    --cell-bg-color-processing: #fefef1;
    --cell-bg-color-disabled: #f3f3f3;
    --cell-bg-color-row-hover: #f6f7f7;
    --cell-bg-color-row-selected: #e4f2ff;

    --color-fk: #dfd0b3;
    --color-error: #f47171;
    --cell-text-color-processing: #888;
    --color-array-element: #c1e8e8;

    --cell-border-horizontal: 1px solid #e7e7e7;
    --cell-border-vertical: 1px solid #efefef;

    --page-padding: 1em;

    --max-layout-width: 54rem;
    // Setting the header height here
    // since when the header is fixed
    // we can use this variable to add margin-top
    // to the below header content container
    --header-height: 4.285rem;

    color: var(--slate-400);
  }

  h1 {
    margin: 0 0 1rem 0;
    font-size: 1.6rem;
  }

  /**
   * Used to turn elements like `<button>` and `<a>` into plain elements that
   * don't have any browser styling but still have functionality.
   */
  .passthrough {
    background: none;
    border-radius: 0;
    border: none;
    color: inherit;
    cursor: inherit;
    font-family: inherit;
    font-size: inherit;
    font-weight: inherit;
    text-align: inherit;
    margin: 0;
    padding: 0;
  }
</style><|MERGE_RESOLUTION|>--- conflicted
+++ resolved
@@ -62,43 +62,6 @@
     --text-size-x-large: 1.428rem;
     --display-size-large: 1.953rem;
 
-<<<<<<< HEAD
-=======
-    /*********** RESTYLING ***********/
-    // Idea here is to use the same token naming
-    // between the Figma designs and the codebase
-    // which then makes it easier and faster to create
-    // element from design into code.
-    --red-500: #eb5441;
-    --red-600: #c63826;
-
-    --slate-100: #eff1f1;
-    --slate-200: #d5d8dc;
-    --slate-300: #aeb4bc;
-    --slate-400: #444c55;
-    --slate-800: #25292e;
-
-    --sky-200: #e8f1fd;
-
-    --yellow-100: #fdf7ed;
-
-    --white: white;
-
-    --red-box-shadow: #eb544133;
-
-    // Setting a new variable as brand color
-    // provides the ability to later change its
-    // value and support white-labelling
-
-    // Brand Color
-    --brand-500: var(--red-500);
-    --brand-600: var(--red-600);
-    --brand-box-shadow: var(--red-box-shadow);
-
-    --border-radius-s: 0.142rem; //2px
-    --border-radius-m: 0.285rem; //4px
-    --border-radius-l: 0.571rem; //8px
->>>>>>> 31a77c74
     --modal-z-index: 50;
     --modal-record-selector-z-index: 50;
   }
