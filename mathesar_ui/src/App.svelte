--- conflicted
+++ resolved
@@ -3,28 +3,9 @@
   import { toast } from '@mathesar/stores/toast';
   import { setNewRecordSelectorControllerInContext } from '@mathesar/systems/record-selector/RecordSelectorController';
   import { confirmationController } from '@mathesar/stores/confirmation';
-<<<<<<< HEAD
-  import { currentSchemaId } from '@mathesar/stores/schemas';
-  import { beginUpdatingUrlWhenSchemaChanges } from './utils/routing';
   import { modal } from './stores/modal';
   import ModalRecordSelector from './systems/record-selector/ModalRecordSelector.svelte';
-  // Routes
-  import SchemaHome from './routes/schema-home/SchemaHome.svelte';
-  import SchemaListing from './routes/schema-listing/SchemaListing.svelte';
-
-  // Why is this function called at such a high level, and not handled closer to
-  // the code point related to saving tab data or the code point related to
-  // switching schemas?
-  //
-  // Because we need to place this at a high level in order to avoid circular
-  // imports.
-  beginUpdatingUrlWhenSchemaChanges(currentSchemaId);
-=======
-  import { getTableName } from '@mathesar/stores/tables';
-  import { modal } from './stores/modal';
-  import RecordSelectorModal from './systems/record-selector/RecordSelectorModal.svelte';
   import RootRoute from './routes/RootRoute.svelte';
->>>>>>> 42990f61
 
   const recordSelectorModal = modal.spawnModalController();
   const recordSelectorController = setNewRecordSelectorControllerInContext({
@@ -81,6 +62,8 @@
     --cell-bg-color-row-hover: #f6f7f7;
     --cell-bg-color-row-selected: #e4f2ff;
 
+    --color-fk: #dfd0b3;
+
     --cell-text-color-processing: #888;
 
     --cell-border-horizontal: 1px solid #e7e7e7;
