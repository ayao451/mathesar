--- conflicted
+++ resolved
@@ -1,20 +1,13 @@
 <script lang="ts">
-<<<<<<< HEAD
-  import { iconError, iconInfo } from '../common/icons';
-=======
-  import { iconInfo, iconWarning } from '../common/icons';
->>>>>>> e827ed9b
+  import { iconError, iconInfo, iconWarning } from '../common/icons';
   import Icon from '../icon/Icon.svelte';
   import type { IconProps } from '../icon/IconTypes';
   import type { AlertAppearance } from './AlertTypes';
 
   const appearanceIconMap: Record<AlertAppearance, IconProps> = {
     info: iconInfo,
-<<<<<<< HEAD
     error: iconError,
-=======
     warning: iconWarning,
->>>>>>> e827ed9b
   };
 
   export let appearance: AlertAppearance = 'info';
