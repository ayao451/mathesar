--- conflicted
+++ resolved
@@ -5,13 +5,6 @@
 
   const dispatch = createEventDispatcher();
 
-<<<<<<< HEAD
-  export let checked = false;
-  export let value: string | undefined = undefined;
-  export let indeterminate = false;
-  export let disabled = false;
-  export let label: string | undefined = undefined;
-=======
   /**
    * When `allowIndeterminate={true}`, then setting `checked={null}` will put
    * the checkbox in an indeterminate state.
@@ -34,7 +27,6 @@
   export let disabled = false;
   export let id = getGloballyUniqueId();
   export let labelController = getLabelControllerFromContainingLabel();
->>>>>>> 08db6196
 
   $: indeterminate = allowIndeterminate && checked === null;
   $: labelController?.disabled.set(disabled);
