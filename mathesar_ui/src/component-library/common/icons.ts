import {
  faQuestionCircle,
  faArrowLeft,
  faCheck,
  faExclamationTriangle,
  faSpinner,
  faAngleDown,
  faFile,
  faFileUpload,
  faTimes,
  faSearch,
  faAngleLeft,
  faEllipsisH,
  faAngleDoubleLeft,
  faAngleDoubleRight,
  faAngleRight,
  faCaretRight,
  faLightbulb,
<<<<<<< HEAD
  faGears,
  faArrowUpRightFromSquare,
=======
  faExclamation,
>>>>>>> bc0f9540
} from '@fortawesome/free-solid-svg-icons';
import type { IconProps } from '@mathesar-component-library-dir/icon/IconTypes';

/**
 * @file
 *
 * - The "actions" and "things" classification is imperfect. Some icons will fit
 *   into both categories. That's okay. Use your best judgement when adding new
 *   ones.
 *
 */

// ACTIONS
//
// (These names should all be verbs)

export const iconCancel: IconProps = { data: faArrowLeft };
export const iconChooseItemManyAhead: IconProps = { data: faAngleDoubleRight };
export const iconChooseItemManyPrior: IconProps = { data: faAngleDoubleLeft };
export const iconChooseItemNext: IconProps = { data: faAngleRight };
export const iconChooseItemPrevious: IconProps = { data: faAngleLeft };
export const iconClose: IconProps = { data: faTimes };
export const iconExpandDown: IconProps = { data: faAngleDown };
export const iconHelp: IconProps = { data: faQuestionCircle };
export const iconProceed: IconProps = { data: faCheck };
export const iconSearch: IconProps = { data: faSearch };
export const iconShowMore: IconProps = { data: faEllipsisH };
export const iconUploadFile: IconProps = { data: faFileUpload };

// THINGS
//
// (These names should all be nouns)

export const iconFile: IconProps = { data: faFile };
<<<<<<< HEAD
export const iconInfo: IconProps = { data: faLightbulb };
export const iconSettings: IconProps = { data: faGears };
export const iconExternalLink: IconProps = { data: faArrowUpRightFromSquare };
=======
>>>>>>> bc0f9540

// STATUSES

export const iconInfo: IconProps = { data: faLightbulb };
export const iconWarning: IconProps = { data: faExclamation };
export const iconError: IconProps = { data: faExclamationTriangle };
export const iconLoading: IconProps = { data: faSpinner, spin: true };
export const iconSuccess: IconProps = { data: faCheck };
export const iconVerticallyCollapsed: IconProps = { data: faCaretRight };<|MERGE_RESOLUTION|>--- conflicted
+++ resolved
@@ -16,12 +16,9 @@
   faAngleRight,
   faCaretRight,
   faLightbulb,
-<<<<<<< HEAD
   faGears,
   faArrowUpRightFromSquare,
-=======
   faExclamation,
->>>>>>> bc0f9540
 } from '@fortawesome/free-solid-svg-icons';
 import type { IconProps } from '@mathesar-component-library-dir/icon/IconTypes';
 
@@ -56,12 +53,8 @@
 // (These names should all be nouns)
 
 export const iconFile: IconProps = { data: faFile };
-<<<<<<< HEAD
-export const iconInfo: IconProps = { data: faLightbulb };
 export const iconSettings: IconProps = { data: faGears };
 export const iconExternalLink: IconProps = { data: faArrowUpRightFromSquare };
-=======
->>>>>>> bc0f9540
 
 // STATUSES
 
