--- conflicted
+++ resolved
@@ -22,19 +22,14 @@
   --slate-800: #25292e;
 
   --sand-100: #f9f8f6;
-<<<<<<< HEAD
   --sand-200: #e1ddd6;
+  --sand-300: #e2dcd4;
+  --sand-400: #cec5b6;
   --sand-800: #776850;
 
   // TODO:
   --unknown-color-ask-ghislaine: #f5f3f0;
   --unknown-color-ask-ghislaine-2: #818488;
-=======
-  --sand-200: #efece7;
-  --sand-300: #e2dcd4;
-  --sand-400: #cec5b6;
-  --sand-800: #776850;
->>>>>>> bc0f9540
 
   --sky-200: #e8f1fd;
 
