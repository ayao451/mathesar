/**
 * File to place common css & scss variables for the component library
 */
:root {
  // Danger colors
  --danger-color: #d67171;
  --danger-background-color: #fde9e9;
  --dander-border-color: #f2aaaa;

  // Idea here is to use the same token naming
  // between the Figma designs and the codebase
  // which then makes it easier and faster to create
  // element from design into code.
  --green-100: #e5fde6;

  --red-100: #fdeeed;
  --red-500: #eb5441;
  --red-600: #dd4734;
  --red-800: #c63826;

  --slate-100: #eff1f1;
  --slate-200: #d5d8dc;
<<<<<<< HEAD
  --slate-300: #b1b7be;
  --slate-400: #959da7;
  --slate-500: #4b535d;
  --slate-700: #424952;
=======
  --slate-300: #aeb4bc;
  --slate-400: #959da7;
  --slate-500: #4b535d;
>>>>>>> 87c657ef
  --slate-800: #25292e;

  --sand-100: #f9f8f6;
  --sand-200: #efece7;
  --sand-300: #e2dcd4;
  --sand-400: #cec5b6;
  --sand-800: #776850;

  --sky-200: #e8f1fd;

  --yellow-100: #fdf7ed;
  --yellow-200: #ffedaf;
  --yellow-300: #f8ceb0;

  --white: white;

  --red-box-shadow: #eb544133;

  // Setting a new variable as brand color
  // provides the ability to later change its
  // value and support white-labelling

  // Brand Color
  --brand-100: var(--red-100);
  --brand-500: var(--red-500);
  --brand-600: var(--red-600);
  --brand-800: var(--red-800);
  --brand-box-shadow: var(--red-box-shadow);

  --size-extreme-small: 0.1429rem; // 2px
  --size-super-ultra-small: 0.2858rem; // 4px
  --size-ultra-small: 0.4286rem; // 6px
  --size-xx-small: 0.5715rem; // 8px
  --size-x-small: 0.7143rem; // 10px
  --size-small: 0.8572rem; // 12px
  --size-base: 1rem; // 14px
  --size-large: 1.1429rem; // 16px
  --size-x-large: 1.2858rem; //18px
  --size-xx-large: 1.4286rem; // 20px
  --size-ultra-large: 1.5715rem; // 22px
  --size-super-ultra-large: 1.7143rem; // 24px

  --border-radius-s: 0.142rem; //2px
  --border-radius-m: 0.285rem; //4px
  --border-radius-l: 0.571rem; //8px
  --border-radius-xl: 1.142rem; //16px
}<|MERGE_RESOLUTION|>--- conflicted
+++ resolved
@@ -20,16 +20,10 @@
 
   --slate-100: #eff1f1;
   --slate-200: #d5d8dc;
-<<<<<<< HEAD
   --slate-300: #b1b7be;
   --slate-400: #959da7;
   --slate-500: #4b535d;
   --slate-700: #424952;
-=======
-  --slate-300: #aeb4bc;
-  --slate-400: #959da7;
-  --slate-500: #4b535d;
->>>>>>> 87c657ef
   --slate-800: #25292e;
 
   --sand-100: #f9f8f6;
