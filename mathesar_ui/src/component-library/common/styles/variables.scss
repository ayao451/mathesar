/**
 * File to place common css & scss variables for the component library
 */
:root {
  // Danger colors
  --danger-color: #d67171;
  --danger-background-color: #fde9e9;
  --dander-border-color: #f2aaaa;

  // Idea here is to use the same token naming
  // between the Figma designs and the codebase
  // which then makes it easier and faster to create
  // element from design into code.
<<<<<<< HEAD
  --green-100: #e5fde6;

=======
  --red-100: #fdeeed;
>>>>>>> 682898c4
  --red-500: #eb5441;
  --red-600: #dd4734;
  --red-800: #c63826;

  --slate-100: #eff1f1;
  --slate-200: #d5d8dc;
  --slate-300: #aeb4bc;
  --slate-400: #4b535d;
  --slate-800: #25292e;

  --sand-100: #f9f8f6;
  --sand-200: #efece7;
  --sand-300: #e2dcd4;
  --sand-400: #cec5b6;
  --sand-800: #776850;

  --sky-200: #e8f1fd;

  --yellow-100: #fdf7ed;
  --yellow-200: #ffedaf;

  --white: white;

  --red-box-shadow: #eb544133;

  // Setting a new variable as brand color
  // provides the ability to later change its
  // value and support white-labelling

  // Brand Color
  --brand-500: var(--red-500);
  --brand-600: var(--red-600);
  --brand-800: var(--red-800);
  --brand-box-shadow: var(--red-box-shadow);

  --size-extreme-small: 0.1429rem; // 2px
  --size-super-ultra-small: 0.2858rem; // 4px
  --size-ultra-small: 0.4286rem; // 6px
  --size-xx-small: 0.5715rem; // 8px
  --size-x-small: 0.7143rem; // 10px
  --size-small: 0.8572rem; // 12px
  --size-base: 1rem; // 14px
  --size-large: 1.1429rem; // 16px
  --size-x-large: 1.2858rem; //18px
  --size-xx-large: 1.4286rem; // 20px
  --size-ultra-large: 1.5715rem; // 22px
  --size-super-ultra-large: 1.7143rem; // 24px

  --border-radius-s: 0.142rem; //2px
  --border-radius-m: 0.285rem; //4px
  --border-radius-l: 0.571rem; //8px
  --border-radius-xl: 1.142rem; //16px
}<|MERGE_RESOLUTION|>--- conflicted
+++ resolved
@@ -11,12 +11,9 @@
   // between the Figma designs and the codebase
   // which then makes it easier and faster to create
   // element from design into code.
-<<<<<<< HEAD
   --green-100: #e5fde6;
 
-=======
   --red-100: #fdeeed;
->>>>>>> 682898c4
   --red-500: #eb5441;
   --red-600: #dd4734;
   --red-800: #c63826;
