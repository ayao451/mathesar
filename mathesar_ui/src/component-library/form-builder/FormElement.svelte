<script lang='ts'>
  import FormInput from './FormInput.svelte';
  import FormLayout from './FormLayout.svelte';
  import Switch from './Switch.svelte';
  import If from './If.svelte';
  import type {
    FormElement, FormBuildConfiguration,
  } from './types.d';

  export let element: FormElement;
  export let stores: FormBuildConfiguration['stores'];
  export let variables: FormBuildConfiguration['variables'];
</script>

{#if element.type === 'input'}
  <FormInput {...element} {...variables[element.variable]}
    store={stores.get(element.variable)}/>

{:else if element.type === 'switch'}
<<<<<<< HEAD
  <Switch store={stores.get(element.switch)}
=======
  <Switch store={stores[element.variable]}
>>>>>>> a7d58a8a
    cases={element.cases} let:element={childElement}>
      <svelte:self {variables} {stores} element={childElement}/>
  </Switch>

{:else if element.type === 'if'}
<<<<<<< HEAD
  <If store={stores.get(element.if)} {...element} let:element={childElement}>
=======
  <If store={stores[element.variable]} {...element} let:element={childElement}>
>>>>>>> a7d58a8a
    <svelte:self {variables} {stores} element={childElement}/>
  </If>

{:else}
  <FormLayout orientation={element.orientation}
    elements={element.elements} let:element={childElement}>
      <svelte:self {variables} {stores} element={childElement}/>
  </FormLayout>
{/if}<|MERGE_RESOLUTION|>--- conflicted
+++ resolved
@@ -17,21 +17,13 @@
     store={stores.get(element.variable)}/>
 
 {:else if element.type === 'switch'}
-<<<<<<< HEAD
-  <Switch store={stores.get(element.switch)}
-=======
-  <Switch store={stores[element.variable]}
->>>>>>> a7d58a8a
+  <Switch store={stores.get(element.variable)}
     cases={element.cases} let:element={childElement}>
       <svelte:self {variables} {stores} element={childElement}/>
   </Switch>
 
 {:else if element.type === 'if'}
-<<<<<<< HEAD
-  <If store={stores.get(element.if)} {...element} let:element={childElement}>
-=======
-  <If store={stores[element.variable]} {...element} let:element={childElement}>
->>>>>>> a7d58a8a
+  <If store={stores.get(element.variable)} {...element} let:element={childElement}>
     <svelte:self {variables} {stores} element={childElement}/>
   </If>
 
