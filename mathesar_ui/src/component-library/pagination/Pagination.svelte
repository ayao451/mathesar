--- conflicted
+++ resolved
@@ -9,6 +9,7 @@
   } from '@fortawesome/free-solid-svg-icons';
   import { Icon } from '@mathesar-component-library';
   import { calculatePages } from './paginationUtils';
+import Tab from '../tabs/Tab.svelte';
 
   const dispatch = createEventDispatcher();
 
@@ -52,21 +53,15 @@
   <ul class="pagination">
     {#if pageCount > 1}
       <li>
-<<<<<<< HEAD
-        <button tabindex="0" role="link" aria-label="Previous"
-              on:click={(e) => setPage(e, currentPage - 1)} disabled={currentPage === 1}>
-          <Icon data={faAngleLeft} tabindex="-1"/>
-        </button>
-=======
-        <span
+        <button
           tabindex="0"
           role="link"
           aria-label="Previous"
           on:click={(e) => setPage(e, currentPage - 1)}
+          disabled={currentPage === 1}
         >
-          <Icon data={faAngleLeft} />
-        </span>
->>>>>>> eef61755
+          <Icon data={faAngleLeft} tabindex="-1" />
+        </button>
       </li>
     {/if}
 
@@ -84,41 +79,28 @@
             1
           </a>
         {:else}
-<<<<<<< HEAD
-          <button tabindex="0" role="link" aria-label= "Goto Page 1" class="page"
-                on:click={(e) => setPage(e, 1)}>
-=======
-          <span
+          <button
             tabindex="0"
             role="link"
             aria-label="Goto Page 1"
             class="page"
             on:click={(e) => setPage(e, 1)}
           >
->>>>>>> eef61755
             1
           </button>
         {/if}
       </li>
       {#if pageInfo.start > 2}
         <li>
-<<<<<<< HEAD
-          <button tabindex="0" role="link" aria-label="Goto Page {pageInfo.prevPageWindow}" 
-                on:click={(e) => setPage(e, pageInfo.prevPageWindow)}>
-            <Icon class="ellipsis" tabindex="-1" data={faEllipsisH}/>
-            <Icon class="arrow" data={faAngleDoubleLeft}/>
-          </button>
-=======
-          <span
+          <button
             tabindex="0"
             role="link"
             aria-label="Goto Page {pageInfo.prevPageWindow}"
             on:click={(e) => setPage(e, pageInfo.prevPageWindow)}
           >
-            <Icon class="ellipsis" data={faEllipsisH} />
+            <Icon class="ellipsis" tabindex="-1" data={faEllipsisH} />
             <Icon class="arrow" data={faAngleDoubleLeft} />
-          </span>
->>>>>>> eef61755
+          </button>
         </li>
       {/if}
     {/if}
@@ -140,12 +122,7 @@
             {_page}
           </a>
         {:else}
-<<<<<<< HEAD
-          <button tabindex="0" role="link" aria-label="{currentPage === _page
-                ? `Current Page, Page ${currentPage}` : `Goto Page ${_page}`}"
-                class="page" on:click={(e) => setPage(e, _page)} aria-selected={currentPage === _page}>
-=======
-          <span
+          <button
             tabindex="0"
             role="link"
             aria-label={currentPage === _page
@@ -155,7 +132,6 @@
             on:click={(e) => setPage(e, _page)}
             aria-selected={currentPage === _page}
           >
->>>>>>> eef61755
             {_page}
           </button>
         {/if}
@@ -165,23 +141,15 @@
     {#if pageInfo.end < pageCount}
       {#if pageInfo.end < pageCount - 1}
         <li>
-<<<<<<< HEAD
-          <button tabindex="0" role="link" aria-label="Goto Page {pageInfo.nextPageWindow}" 
-                on:click={(e) => setPage(e, pageInfo.nextPageWindow)}>
-            <Icon class="ellipsis" tabindex="-1" data={faEllipsisH}/>
-            <Icon class="arrow" data={faAngleDoubleRight}/>
-          </button>
-=======
-          <span
+          <button
             tabindex="0"
             role="link"
             aria-label="Goto Page {pageInfo.nextPageWindow}"
             on:click={(e) => setPage(e, pageInfo.nextPageWindow)}
           >
-            <Icon class="ellipsis" data={faEllipsisH} />
+            <Icon class="ellipsis" tabindex="-1" data={faEllipsisH} />
             <Icon class="arrow" data={faAngleDoubleRight} />
-          </span>
->>>>>>> eef61755
+          </button>
         </li>
       {/if}
       <li class:active={currentPage === pageInfo.end}>
@@ -197,17 +165,13 @@
             {pageCount}
           </a>
         {:else}
-<<<<<<< HEAD
-          <button tabindex="0" class="page" role="link" aria-label="Goto Page {pageCount}" 
-                on:click={(e) => setPage(e, pageCount)}>
-=======
-          <span
+          <button
             tabindex="0"
+            class="page"
             role="link"
             aria-label="Goto Page {pageCount}"
             on:click={(e) => setPage(e, pageCount)}
           >
->>>>>>> eef61755
             {pageCount}
           </button>
         {/if}
@@ -216,21 +180,15 @@
 
     {#if pageCount > 1}
       <li>
-<<<<<<< HEAD
-        <button tabindex="0" role="link" aria-label="Next" on:click={(e) => setPage(e, currentPage + 1)}
-                disabled={currentPage === pageCount}>
-          <Icon data={faAngleRight}/>
-        </button>
-=======
-        <span
+        <button
           tabindex="0"
           role="link"
           aria-label="Next"
           on:click={(e) => setPage(e, currentPage + 1)}
+          disabled={currentPage === pageCount}
         >
           <Icon data={faAngleRight} />
-        </span>
->>>>>>> eef61755
+        </button>
       </li>
     {/if}
   </ul>
