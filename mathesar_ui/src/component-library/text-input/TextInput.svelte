<script lang="ts">
  import { createEventDispatcher } from 'svelte';
  import BaseInput from '@mathesar-component-library-dir/common/base-components/BaseInput.svelte';

  const dispatch = createEventDispatcher();

  /**
   * Value of the input. Use bind tag for two-way binding.
   * Refer Svelte docs for more info on binding form input values.
   */
  export let value = '';

  // Additional classes
  let classes = '';
  export { classes as class };

  // Disable input
  export let disabled = false;

  // Underlying DOM element for direct access
<<<<<<< HEAD
  export let element: HTMLElement | undefined = undefined;
=======
  export let element: HTMLInputElement | undefined = undefined;
>>>>>>> a7d58a8a

  // Id for the input
  export let id: string = undefined;

  export let hasValidationErrors = false;

  function handleKeydown(e: KeyboardEvent) {
    if (e.key === 'Enter') {
      dispatch('enter');
    }
    if (e.key === 'Escape') {
      dispatch('esc');
    }
  }
</script>

<BaseInput {...$$restProps} bind:id {disabled}/>

<input bind:this={element} {...$$restProps} type='text'
  class={['input-element', 'text-input', classes].join(' ')}
  class:has-validation-errors={hasValidationErrors}
  bind:value
  {id} {disabled}
  on:focus
  on:blur
  on:keydown={handleKeydown}/><|MERGE_RESOLUTION|>--- conflicted
+++ resolved
@@ -18,11 +18,7 @@
   export let disabled = false;
 
   // Underlying DOM element for direct access
-<<<<<<< HEAD
-  export let element: HTMLElement | undefined = undefined;
-=======
   export let element: HTMLInputElement | undefined = undefined;
->>>>>>> a7d58a8a
 
   // Id for the input
   export let id: string = undefined;
