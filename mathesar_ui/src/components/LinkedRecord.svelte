<script lang="ts">
<<<<<<< HEAD
  import { Icon } from '@mathesar-component-library';
  import { iconDeleteMinor } from '@mathesar/icons';
  import {
    renderTransitiveRecordSummary,
    type DataForRecordSummaryInFkCell,
  } from '@mathesar/stores/table-data/record-summaries/recordSummaryUtils';
  import { createEventDispatcher } from 'svelte';

  const dispatch = createEventDispatcher();

  export let recordId: unknown;
  export let dataForRecordSummaryInFkCell:
    | DataForRecordSummaryInFkCell
    | undefined;
  export let hasDeleteButton = false;
  export let recordPageHref: string | undefined = undefined;

  let isHoveringDelete = false;
  let isHoveringRecordPageLink = false;

  $: recordSummary = dataForRecordSummaryInFkCell
    ? renderTransitiveRecordSummary(dataForRecordSummaryInFkCell)
    : String(recordId);

  function handleDeleteButtonClick() {
    dispatch('delete');
  }
</script>

<span
  class="linked-record"
  class:is-hovering-delete={isHoveringDelete}
  class:is-hovering-record-page-link={isHoveringRecordPageLink}
  on:click
>
  {#if recordPageHref}
    <a
      class="record-summary record-page-link"
      title="Go to record"
      href={recordPageHref}
      on:mouseenter={() => {
        isHoveringRecordPageLink = true;
      }}
      on:mouseleave={() => {
        isHoveringRecordPageLink = false;
      }}
    >
      {recordSummary}
    </a>
  {:else}
    <span class="record-summary">{recordSummary}</span>
  {/if}
  {#if hasDeleteButton}
    <!--
      Why do we have `span` elements in here instead of actual `button`
      elements? Because we need to be able to nest this whole component inside
      LinkedRecordInput which acts as an input (i.e. it receives focus and gets
      nested within a label). There may be a better way to do this from an a11y
      perspective.
    -->
    <span
      class="delete-button"
      on:click={handleDeleteButtonClick}
      role="button"
      aria-label="Clear value"
      title="Clear value"
      on:mouseenter={() => {
        isHoveringDelete = true;
      }}
      on:mouseleave={() => {
        isHoveringDelete = false;
      }}
    >
      <Icon {...iconDeleteMinor} />
    </span>
  {/if}
  <span class="background" />
=======
  export let recordId: unknown;
  export let recordSummary: string | undefined = undefined;
</script>

<span class="linked-record">
  {recordSummary ?? String(recordId)}
>>>>>>> c362ec1c
</span>

<style>
  .linked-record {
    max-width: max-content;
    display: grid;
    grid-template: auto / 1fr auto;
    position: relative;
  }
  .background {
    position: absolute;
    top: 0;
    left: 0;
    width: 100%;
    height: 100%;
    background: var(--color-fk);
    border-radius: 0.25rem;
    z-index: 0;
  }
  .record-page-link {
    color: inherit;
    display: block;
  }
  .record-page-link:hover {
    text-decoration: none;
  }
  .linked-record.is-hovering-record-page-link .background {
    --border-width: 0.2rem;
    left: calc(-1 * var(--border-width));
    top: calc(-1 * var(--border-width));
    box-sizing: content-box;
    border: solid var(--border-width) #666;
  }
  .record-summary {
    position: relative;
    z-index: 1;
    padding: 0.1rem 0.4rem;
    overflow: hidden;
    white-space: nowrap;
    text-overflow: ellipsis;
  }
  .delete-button {
    position: relative;
    z-index: 1;
    opacity: 0.4;
    cursor: pointer;
    display: flex;
    align-items: center;
    padding: 0 0.3rem;
  }
  .linked-record.is-hovering-delete .background {
    background: #bbb;
    opacity: 0.5;
  }
  .linked-record.is-hovering-delete .record-summary {
    opacity: 0.5;
  }
  .linked-record.is-hovering-delete .record-page-link {
    text-decoration: none;
  }
  .delete-button:hover {
    opacity: 1;
  }
</style><|MERGE_RESOLUTION|>--- conflicted
+++ resolved
@@ -1,28 +1,18 @@
 <script lang="ts">
-<<<<<<< HEAD
+  import { createEventDispatcher } from 'svelte';
+
   import { Icon } from '@mathesar-component-library';
   import { iconDeleteMinor } from '@mathesar/icons';
-  import {
-    renderTransitiveRecordSummary,
-    type DataForRecordSummaryInFkCell,
-  } from '@mathesar/stores/table-data/record-summaries/recordSummaryUtils';
-  import { createEventDispatcher } from 'svelte';
 
   const dispatch = createEventDispatcher();
 
   export let recordId: unknown;
-  export let dataForRecordSummaryInFkCell:
-    | DataForRecordSummaryInFkCell
-    | undefined;
+  export let recordSummary: string | undefined = undefined;
   export let hasDeleteButton = false;
   export let recordPageHref: string | undefined = undefined;
 
   let isHoveringDelete = false;
   let isHoveringRecordPageLink = false;
-
-  $: recordSummary = dataForRecordSummaryInFkCell
-    ? renderTransitiveRecordSummary(dataForRecordSummaryInFkCell)
-    : String(recordId);
 
   function handleDeleteButtonClick() {
     dispatch('delete');
@@ -47,7 +37,7 @@
         isHoveringRecordPageLink = false;
       }}
     >
-      {recordSummary}
+      {recordSummary ?? String(recordId)}
     </a>
   {:else}
     <span class="record-summary">{recordSummary}</span>
@@ -77,14 +67,6 @@
     </span>
   {/if}
   <span class="background" />
-=======
-  export let recordId: unknown;
-  export let recordSummary: string | undefined = undefined;
-</script>
-
-<span class="linked-record">
-  {recordSummary ?? String(recordId)}
->>>>>>> c362ec1c
 </span>
 
 <style>
