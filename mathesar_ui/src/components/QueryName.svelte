--- conflicted
+++ resolved
@@ -1,11 +1,6 @@
 <script lang="ts">
-<<<<<<< HEAD
   import type { QueryInstance } from '@mathesar/api/queries';
-  import { iconQuery } from '@mathesar/icons';
-=======
-  import type { QueryInstance } from '@mathesar/api/queries/queryList';
   import { iconExploration } from '@mathesar/icons';
->>>>>>> 8411736b
   import NameWithIcon from './NameWithIcon.svelte';
 
   export let query: QueryInstance;
