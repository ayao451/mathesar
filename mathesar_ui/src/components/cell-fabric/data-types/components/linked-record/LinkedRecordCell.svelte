--- conflicted
+++ resolved
@@ -74,16 +74,10 @@
   on:dblclick={launchRecordSelector}
   hasPadding={!isActive || hasValue}
 >
-<<<<<<< HEAD
   {#if hasValue}
-    <LinkedRecord primaryKeyCellValue={value} showLink={isActive} />
+    <LinkedRecord recordId={value} />
   {:else if isActive}
     <LaunchCue />
-=======
-  <slot name="icon" slot="icon" />
-  {#if hasValue}
-    <LinkedRecord recordId={value} />
->>>>>>> 16246e5e
   {:else if value === undefined}
     <Default />
   {:else}
