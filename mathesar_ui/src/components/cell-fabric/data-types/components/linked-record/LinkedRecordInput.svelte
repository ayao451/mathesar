--- conflicted
+++ resolved
@@ -39,14 +39,10 @@
   let element: HTMLSpanElement;
 
   $: hasValue = value !== undefined && value !== null;
-<<<<<<< HEAD
-  $: recordSummary = getRecordSummary(String(value));
   $: labelController?.inputId.set(id);
   $: recordPageHref = hasValue
     ? $storeToGetRecordPageUrl({ tableId, recordId: value })
     : undefined;
-=======
->>>>>>> ba222bc2
 
   function clear() {
     value = undefined;
