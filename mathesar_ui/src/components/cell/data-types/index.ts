--- conflicted
+++ resolved
@@ -1,22 +1,16 @@
 import string from './string';
 import boolean from './boolean';
 import number from './number';
-<<<<<<< HEAD
 import uri from './uri';
-=======
 import duration from './duration';
->>>>>>> 00c0ef9a
 import type { CellDataType, CellComponentFactory } from './typeDefinitions';
 
 const dataTypeComponentFactories: Record<CellDataType, CellComponentFactory> = {
   string,
   boolean,
   number,
-<<<<<<< HEAD
   uri,
-=======
   duration,
->>>>>>> 00c0ef9a
 };
 
 export default dataTypeComponentFactories;