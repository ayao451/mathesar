import type { Column } from '@mathesar/stores/table-data/types';
import type { ComponentAndProps } from '@mathesar-component-library/types';

// The types here are frontend types and are
// different from db types.
// One frontend type can map to multiple db types
<<<<<<< HEAD
// Yet to add: 'money' | 'date' | 'time' | 'datetime'
export type CellDataType = 'string' | 'boolean' | 'number' | 'uri';
=======
// Yet to add: 'uri' | 'money' | 'date' | 'time' | 'datetime'
export type CellDataType = 'string' | 'boolean' | 'number' | 'duration';
>>>>>>> 00c0ef9a

export type CellColumnLike = Pick<
  Column,
  'type' | 'type_options' | 'display_options'
>;

export interface CellComponentFactory {
  get(
    column: CellColumnLike,
    config?: Record<string, unknown>,
  ): ComponentAndProps<unknown>;
  getInput(
    column: CellColumnLike,
    config?: Record<string, unknown>,
  ): ComponentAndProps<unknown>;
}<|MERGE_RESOLUTION|>--- conflicted
+++ resolved
@@ -4,13 +4,8 @@
 // The types here are frontend types and are
 // different from db types.
 // One frontend type can map to multiple db types
-<<<<<<< HEAD
 // Yet to add: 'money' | 'date' | 'time' | 'datetime'
-export type CellDataType = 'string' | 'boolean' | 'number' | 'uri';
-=======
-// Yet to add: 'uri' | 'money' | 'date' | 'time' | 'datetime'
-export type CellDataType = 'string' | 'boolean' | 'number' | 'duration';
->>>>>>> 00c0ef9a
+export type CellDataType = 'string' | 'boolean' | 'number' | 'uri' | 'duration';
 
 export type CellColumnLike = Pick<
   Column,
