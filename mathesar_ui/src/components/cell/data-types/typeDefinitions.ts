import type { Column } from '@mathesar/stores/table-data/types';
import type { ComponentAndProps } from '@mathesar-component-library/types';

// The types here are frontend types and are
// different from db types.
// One frontend type can map to multiple db types
<<<<<<< HEAD
// Yet to add: 'uri' | 'date' | 'time' | 'datetime'
export type CellDataType =
  | 'string'
  | 'boolean'
  | 'number'
  | 'money'
  | 'duration';
=======
// Yet to add: 'money' | 'date' | 'time' | 'datetime'
export type CellDataType = 'string' | 'boolean' | 'number' | 'uri' | 'duration';
>>>>>>> 68228916

export type CellColumnLike = Pick<
  Column,
  'type' | 'type_options' | 'display_options'
>;

export interface CellComponentFactory {
  get(
    column: CellColumnLike,
    config?: Record<string, unknown>,
  ): ComponentAndProps<unknown>;
  getInput(
    column: CellColumnLike,
    config?: Record<string, unknown>,
  ): ComponentAndProps<unknown>;
}<|MERGE_RESOLUTION|>--- conflicted
+++ resolved
@@ -4,18 +4,14 @@
 // The types here are frontend types and are
 // different from db types.
 // One frontend type can map to multiple db types
-<<<<<<< HEAD
-// Yet to add: 'uri' | 'date' | 'time' | 'datetime'
+// Yet to add: 'date' | 'time' | 'datetime'
 export type CellDataType =
+  | 'boolean'
+  | 'duration'
+  | 'money'
+  | 'number'
   | 'string'
-  | 'boolean'
-  | 'number'
-  | 'money'
-  | 'duration';
-=======
-// Yet to add: 'money' | 'date' | 'time' | 'datetime'
-export type CellDataType = 'string' | 'boolean' | 'number' | 'uri' | 'duration';
->>>>>>> 68228916
+  | 'uri';
 
 export type CellColumnLike = Pick<
   Column,
