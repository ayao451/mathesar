<script lang="ts">
  import {
    faAngleDown,
  } from '@fortawesome/free-solid-svg-icons';
  import {
    portal,
    popper,
    Button,
    Icon,
    clickOffBounds,
  } from '@mathesar-components';
<<<<<<< HEAD
  import {
    createEventDispatcher
  } from 'svelte';

  const dispatch = createEventDispatcher();
=======
  import type {
    Appearance,
  } from '@mathesar-components/types';
  import type { Placement } from '@popperjs/core/lib/enums';
>>>>>>> 41add0b2

  export let triggerClass = '';
  export let triggerAppearance : Appearance = 'default';
  export let contentClass = '';
  export let isOpen = false;
  export let closeOnInnerClick = false;
  export let ariaLabel:string = null;
  export let ariaControls: string = null;
  export let placement: Placement = 'bottom-start';

  let trigger: HTMLElement;
  $: tgClasses = ['dropdown', 'trigger', triggerClass].join(' ');

  function toggle() {
    isOpen = !isOpen;
  }

  function close() {
    isOpen = false;
  }

  function checkAndCloseOnInnerClick() {
    if (closeOnInnerClick) {
      close();
    }
  }

  function setCurrentAndSelected(_isOpen){
    if(_isOpen){
      dispatch('openDropdown');
    }
  }

  $: setCurrentAndSelected(isOpen);
</script>

<Button bind:element={trigger} appearance={triggerAppearance} class={tgClasses} on:click={toggle} 
aria-controls={ariaControls} aria-haspopup="listbox" aria-label={ariaLabel} on:keydown>
  <span class="label">
    <slot name="trigger"></slot>
  </span>
  <span class="arrow">
    <Icon data={faAngleDown}/>
  </span>
</Button>

{#if isOpen}
<<<<<<< HEAD
  <div  class={['dropdown content', contentClass].join(' ')}
        use:portal use:popper={{ reference: trigger }}
=======
  <div class={['dropdown content', contentClass].join(' ')}
        use:portal use:popper={{ reference: trigger, options: { placement } }}
>>>>>>> 41add0b2
        use:clickOffBounds={{
          callback: close,
          references: [
            trigger,
          ],
        }}
        on:click={checkAndCloseOnInnerClick}>
    <slot name="content"></slot>
  </div>
{/if}

<style global lang="scss">
  @import "Dropdown.scss";
</style><|MERGE_RESOLUTION|>--- conflicted
+++ resolved
@@ -9,18 +9,15 @@
     Icon,
     clickOffBounds,
   } from '@mathesar-components';
-<<<<<<< HEAD
+  import type {
+    Appearance,
+  } from '@mathesar-components/types';
+  import type { Placement } from '@popperjs/core/lib/enums';
   import {
     createEventDispatcher
   } from 'svelte';
 
   const dispatch = createEventDispatcher();
-=======
-  import type {
-    Appearance,
-  } from '@mathesar-components/types';
-  import type { Placement } from '@popperjs/core/lib/enums';
->>>>>>> 41add0b2
 
   export let triggerClass = '';
   export let triggerAppearance : Appearance = 'default';
@@ -68,13 +65,8 @@
 </Button>
 
 {#if isOpen}
-<<<<<<< HEAD
-  <div  class={['dropdown content', contentClass].join(' ')}
-        use:portal use:popper={{ reference: trigger }}
-=======
   <div class={['dropdown content', contentClass].join(' ')}
         use:portal use:popper={{ reference: trigger, options: { placement } }}
->>>>>>> 41add0b2
         use:clickOffBounds={{
           callback: close,
           references: [
