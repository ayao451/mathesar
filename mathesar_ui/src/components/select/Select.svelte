--- conflicted
+++ resolved
@@ -45,7 +45,7 @@
   }
 
   function setSelectedItem(){
-    currentIndex = options?.indexOf(value);
+    currentIndex = options.indexOf(value);
   }
 
   function hoveredItem(index){ 
@@ -58,7 +58,6 @@
     }
   }
 
-<<<<<<< HEAD
   function keyAccessibility(e){
       switch (e.key){
         case "ArrowDown":
@@ -87,11 +86,9 @@
 
   $: setOptions(options); 
 </script>
-<Dropdown ariaControls="select-value-{selectId}" {ariaLabel} bind:isOpen contentClass="select {contentClass}" {triggerClass} on:keydown={keyAccessibility} on:openDropdown={setSelectedItem}>
-=======
-<Dropdown ariaControls="select-value-{selectId}" {ariaLabel} bind:isOpen
-          contentClass="select {contentClass}" {triggerAppearance} {triggerClass}>
->>>>>>> 41add0b2
+<Dropdown ariaControls="select-value-{selectId}" {ariaLabel} bind:isOpen 
+          contentClass="select {contentClass}" {triggerAppearance} {triggerClass} 
+          on:keydown={keyAccessibility} on:openDropdown={setSelectedItem}>
   <svelte:fragment slot="trigger">
     {value?.[labelKey]}
   </svelte:fragment>
