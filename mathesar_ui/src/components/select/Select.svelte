<script lang="typescript" context="module">
  let id = 0;

  export function getSelectId(): number {
    id += 1;
    return id;
}
</script>

<script lang="ts">
  import { createEventDispatcher } from 'svelte';
  import { Dropdown } from '@mathesar-components';
  import type { SelectOption } from './Select.d';

  const dispatch = createEventDispatcher();
  const selectId: number = getSelectId() as number;

  export let idKey = 'id';
  export let labelKey = 'label';
  export let options: SelectOption[] = [];
  export let value: SelectOption = null;
  export let contentClass = '';
  export let triggerClass = '';

  let isOpen = false;

  function setValue(opt: SelectOption) {
    value = opt;
    dispatch('change', {
      value,
    });
    isOpen = false;
  }

  function setOptions(opts: SelectOption[]) {
    if (!value && opts.length > 0) {
      setValue(opts[0]);
    }
  }

  $: setOptions(options);
</script>

<Dropdown bind:isOpen contentClass="select {contentClass}" {triggerClass}>
  <svelte:fragment slot="trigger">
    {value?.[labelKey]}
  </svelte:fragment>
  
  <svelte:fragment slot="content">
    <ul id="select-value-{selectId}" tabindex="0" role="listbox" aria-expanded="true">
      {#each options as option (option[idKey])}
<<<<<<< HEAD
        <li role='option' class:selected={option === value} on:click={() => setValue(option)}>
=======
        <li class:selected={option[idKey] === value[idKey]}
            on:click={() => setValue(option)}>
>>>>>>> 60811a22
          <span>{option[labelKey]}</span>
        </li>
      {/each}
    </ul>
  </svelte:fragment>
</Dropdown>

<style global lang="scss">
  @import "Select.scss";
</style><|MERGE_RESOLUTION|>--- conflicted
+++ resolved
@@ -49,12 +49,8 @@
   <svelte:fragment slot="content">
     <ul id="select-value-{selectId}" tabindex="0" role="listbox" aria-expanded="true">
       {#each options as option (option[idKey])}
-<<<<<<< HEAD
-        <li role='option' class:selected={option === value} on:click={() => setValue(option)}>
-=======
         <li class:selected={option[idKey] === value[idKey]}
             on:click={() => setValue(option)}>
->>>>>>> 60811a22
           <span>{option[labelKey]}</span>
         </li>
       {/each}
