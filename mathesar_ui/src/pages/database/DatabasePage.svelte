--- conflicted
+++ resolved
@@ -4,11 +4,7 @@
     Icon,
     iconSearch,
     TextInput,
-<<<<<<< HEAD
     // Tutorial,
-=======
-    Tutorial,
->>>>>>> ff358278
   } from '@mathesar-component-library';
   import type { SchemaEntry } from '@mathesar/AppTypes';
   import { currentDatabase } from '@mathesar/stores/databases';
