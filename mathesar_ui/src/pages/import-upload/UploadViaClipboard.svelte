<script lang="ts">
  import { createEventDispatcher } from 'svelte';
<<<<<<< HEAD
  import {
    SpinnerButton,
    TextArea,
    LabeledInput,
  } from '@mathesar-component-library';
  import { postAPI } from '@mathesar/utils/api';
=======
  import { SpinnerButton, TextArea } from '@mathesar/component-library';
  import { postAPI } from '@mathesar/api/utils/requestUtils';
>>>>>>> 87c657ef
  import type { UploadEvents } from './uploadUtils';

  const dispatch = createEventDispatcher<UploadEvents>();
  export let isLoading: boolean;

  let clipboardContent = '';

  async function importFromText() {
    try {
      dispatch('start');
      const response = await postAPI<{ id: number }>('/api/db/v0/data_files/', {
        paste: clipboardContent,
      });
      dispatch('success', { dataFileId: response.id });
    } catch (err) {
      dispatch('error', err instanceof Error ? err.message : undefined);
    }
  }
</script>

<LabeledInput label="Paste the data you want to import" layout="stacked">
  <TextArea bind:value={clipboardContent} rows={10} disabled={isLoading} />
</LabeledInput>
<div class="help-content">
  The data must be in tabular format (CSV, TSV etc.)
</div>

<div class="buttons">
  <SpinnerButton
    onClick={importFromText}
    label="Continue"
    disabled={!clipboardContent || isLoading}
  />
</div><|MERGE_RESOLUTION|>--- conflicted
+++ resolved
@@ -1,16 +1,11 @@
 <script lang="ts">
   import { createEventDispatcher } from 'svelte';
-<<<<<<< HEAD
   import {
     SpinnerButton,
     TextArea,
     LabeledInput,
-  } from '@mathesar-component-library';
-  import { postAPI } from '@mathesar/utils/api';
-=======
-  import { SpinnerButton, TextArea } from '@mathesar/component-library';
+  } from '@mathesar/component-library';
   import { postAPI } from '@mathesar/api/utils/requestUtils';
->>>>>>> 87c657ef
   import type { UploadEvents } from './uploadUtils';
 
   const dispatch = createEventDispatcher<UploadEvents>();
