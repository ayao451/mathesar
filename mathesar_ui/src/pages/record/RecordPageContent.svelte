<script lang="ts">
<<<<<<< HEAD
  import type { TableEntry } from '@mathesar/api/types/tables';
  import type { JoinableTablesResult } from '@mathesar/api/types/tables/joinable_tables';
  import { getDetailedRecordsErrors } from '@mathesar/api/utils/recordUtils';
  import { getAPI } from '@mathesar/api/utils/requestUtils';
  import { Spinner } from '@mathesar-component-library';
  import {
    FormSubmitWithCatch,
    makeForm,
    optionalField,
  } from '@mathesar/components/form';
  import FormStatus from '@mathesar/components/form/FormStatus.svelte';
  import NameWithIcon from '@mathesar/components/NameWithIcon.svelte';
  import TableName from '@mathesar/components/TableName.svelte';
  import { iconRecord, iconSave, iconUndo } from '@mathesar/icons';
  import InsetPageLayout from '@mathesar/layouts/InsetPageLayout.svelte';
=======
  import type { TableEntry } from '@mathesar/api/tables';
  import type { JoinableTablesResult } from '@mathesar/api/tables/joinable_tables';
  import { Icon, Spinner } from '@mathesar/component-library';
  import EntityType from '@mathesar/components/EntityType.svelte';
  import Identifier from '@mathesar/components/Identifier.svelte';
  import RecordSummary from '@mathesar/components/RecordSummary.svelte';
  import { iconRecord } from '@mathesar/icons';
>>>>>>> 82fad942
  import type { TableStructure } from '@mathesar/stores/table-data';
  import { currentTable } from '@mathesar/stores/tables';
  import DirectField from './DirectField.svelte';
  import type RecordStore from './RecordStore';
  import Widgets from './Widgets.svelte';

  export let record: RecordStore;
  export let tableStructure: TableStructure;

  $: table = $currentTable as TableEntry;
  $: ({ processedColumns } = tableStructure);
  $: ({ recordId, summary, fieldValues } = record);
  $: fieldPropsObjects = [...$processedColumns.values()].map((c) => ({
    processedColumn: c,
    field: optionalField($fieldValues.get(c.id)),
  }));
  $: formFields = Object.fromEntries(
    fieldPropsObjects.map((o) => [o.processedColumn.id, o.field]),
  );
  $: form = makeForm(formFields);

  function getJoinableTablesResult(tableId: number) {
    return getAPI<JoinableTablesResult>(
      `/api/db/v0/tables/${tableId}/joinable_tables/?max_depth=1`,
    );
  }
</script>

<<<<<<< HEAD
<div class="record-page-content">
  <InsetPageLayout>
    <div slot="header" class="header">
      <h1 class="title">
        <NameWithIcon icon={iconRecord}>{$summary}</NameWithIcon>
      </h1>
      <div class="table-name">
        Record in <TableName {table} truncate={false} />
=======
<div><EntityType><Identifier>{table.name}</Identifier> Record</EntityType></div>
<h1>
  <Icon {...iconRecord} />
  <RecordSummary recordSummary={$summary} />
</h1>

<section class="fields-section">
  <div class="fields">
    {#each [...$processedColumns] as [columnId, processedColumn] (columnId)}
      <div class="field">
        <DirectField {processedColumn} {record} />
>>>>>>> 82fad942
      </div>
      <div class="form-status"><FormStatus {form} /></div>
    </div>
    <div class="fields">
      {#each fieldPropsObjects as { field, processedColumn } (processedColumn.id)}
        <DirectField {record} {processedColumn} {field} />
      {/each}
    </div>
    <div class="submit">
      <FormSubmitWithCatch
        {form}
        proceedButton={{ label: 'Save', icon: iconSave }}
        cancelButton={{ label: 'Discard Changes', icon: iconUndo }}
        onProceed={() => record.patch($form.values)}
        getErrorMessages={(e) => {
          const { columnErrors, recordErrors } = getDetailedRecordsErrors(e);
          for (const [columnId, errors] of columnErrors) {
            formFields[columnId]?.serverErrors.set(errors);
          }
          return recordErrors;
        }}
        initiallyHidden
      />
    </div>
  </InsetPageLayout>

  {#await getJoinableTablesResult(table.id)}
    <Spinner />
  {:then joinableTablesResult}
    <Widgets {joinableTablesResult} {recordId} recordSummary={$summary} />
  {/await}
</div>

<style>
  .record-page-content {
    height: 100%;
    display: grid;
    grid-template: auto 1fr / auto;
    overflow-y: auto;
  }
  .header {
    display: grid;
    grid-template: auto auto / auto 1fr;
    gap: 0.25rem 1.5rem;
    align-items: center;
    margin-bottom: 1.5rem;
  }
  .title {
    grid-row: 1;
    grid-column: 1;
    margin: 0;
  }
  .table-name {
    grid-row: 2;
    grid-column: 1;
  }
  .form-status {
    grid-row: 1 / span 2;
    grid-column: 2;
  }

  .fields {
    display: grid;
    grid-template-columns: auto 1fr;
  }
  .submit {
    --form-submit-margin: 2rem 0 0 0;
  }
</style><|MERGE_RESOLUTION|>--- conflicted
+++ resolved
@@ -1,10 +1,9 @@
 <script lang="ts">
-<<<<<<< HEAD
+  import { Spinner } from '@mathesar-component-library';
   import type { TableEntry } from '@mathesar/api/types/tables';
   import type { JoinableTablesResult } from '@mathesar/api/types/tables/joinable_tables';
   import { getDetailedRecordsErrors } from '@mathesar/api/utils/recordUtils';
   import { getAPI } from '@mathesar/api/utils/requestUtils';
-  import { Spinner } from '@mathesar-component-library';
   import {
     FormSubmitWithCatch,
     makeForm,
@@ -12,18 +11,10 @@
   } from '@mathesar/components/form';
   import FormStatus from '@mathesar/components/form/FormStatus.svelte';
   import NameWithIcon from '@mathesar/components/NameWithIcon.svelte';
+  import RecordSummary from '@mathesar/components/RecordSummary.svelte';
   import TableName from '@mathesar/components/TableName.svelte';
   import { iconRecord, iconSave, iconUndo } from '@mathesar/icons';
   import InsetPageLayout from '@mathesar/layouts/InsetPageLayout.svelte';
-=======
-  import type { TableEntry } from '@mathesar/api/tables';
-  import type { JoinableTablesResult } from '@mathesar/api/tables/joinable_tables';
-  import { Icon, Spinner } from '@mathesar/component-library';
-  import EntityType from '@mathesar/components/EntityType.svelte';
-  import Identifier from '@mathesar/components/Identifier.svelte';
-  import RecordSummary from '@mathesar/components/RecordSummary.svelte';
-  import { iconRecord } from '@mathesar/icons';
->>>>>>> 82fad942
   import type { TableStructure } from '@mathesar/stores/table-data';
   import { currentTable } from '@mathesar/stores/tables';
   import DirectField from './DirectField.svelte';
@@ -52,28 +43,16 @@
   }
 </script>
 
-<<<<<<< HEAD
 <div class="record-page-content">
   <InsetPageLayout>
     <div slot="header" class="header">
       <h1 class="title">
-        <NameWithIcon icon={iconRecord}>{$summary}</NameWithIcon>
+        <NameWithIcon icon={iconRecord}>
+          <RecordSummary recordSummary={$summary} />
+        </NameWithIcon>
       </h1>
       <div class="table-name">
         Record in <TableName {table} truncate={false} />
-=======
-<div><EntityType><Identifier>{table.name}</Identifier> Record</EntityType></div>
-<h1>
-  <Icon {...iconRecord} />
-  <RecordSummary recordSummary={$summary} />
-</h1>
-
-<section class="fields-section">
-  <div class="fields">
-    {#each [...$processedColumns] as [columnId, processedColumn] (columnId)}
-      <div class="field">
-        <DirectField {processedColumn} {record} />
->>>>>>> 82fad942
       </div>
       <div class="form-status"><FormStatus {form} /></div>
     </div>
