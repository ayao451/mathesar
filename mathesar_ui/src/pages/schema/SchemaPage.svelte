--- conflicted
+++ resolved
@@ -26,7 +26,6 @@
 </svelte:head>
 
 <LayoutWithHeader>
-<<<<<<< HEAD
   <div class="schema-page-header">
     <div class="schema-page-name">
       <div><EntityType>Schema</EntityType></div>
@@ -35,50 +34,26 @@
     <ul class="actions-list">
       <li class="actions-list-item">
         <a href={getImportPageUrl(database.name, schema.id)}>Data Import</a>
-=======
-  <div><EntityType>Schema</EntityType></div>
-  <h1><SchemaName {schema} /></h1>
-
-  <ul>
-    <li>
-      <a href={getImportPageUrl(database.name, schema.id)}>Import</a>
-    </li>
-    <li>
-      <a href={getDataExplorerPageUrl(database.name, schema.id)}
-        >New Exploration</a
-      >
-    </li>
-  </ul>
-
-  <h2>Tables</h2>
-  <ul>
-    {#each [...tablesMap.values()] as table (table.id)}
-      <li class="table-item">
-        <a href={getTablePageUrl(database.name, schema.id, table.id)}>
-          <TableName {table} />
-        </a>
-        <span class="record-selector-for-table">
-          <RecordSelectorNavigationButton {table} />
-        </span>
->>>>>>> 7b3f473d
       </li>
       <li class="actions-list-item">
         <a href={getDataExplorerPageUrl(database.name, schema.id)}
           >Data Explorer</a
         >
       </li>
-<<<<<<< HEAD
     </ul>
   </div>
 
   <div class="entity-list-wrapper">
-    <h2 class="entity-list-title">Tables ({[...tablesMap.values()].length})</h2>
+    <h2 class="entity-list-title">Tables ({tablesMap.size})</h2>
     <ul class="entity-list">
       {#each [...tablesMap.values()] as table (table.id)}
         <li class="entity-list-item">
           <a href={getTablePageUrl(database.name, schema.id, table.id)}>
             <TableName {table} />
           </a>
+          <span class="record-selector-for-table">
+            <RecordSelectorNavigationButton {table} />
+          </span>
         </li>
       {/each}
     </ul>
@@ -168,12 +143,8 @@
       display: block;
       text-decoration: none;
       padding: 0.5rem;
-=======
-    {/each}
-  </ul>
-</LayoutWithHeader>
-
-<style>
+    }
+  }
   .record-selector-for-table {
     margin-left: 0.5em;
     color: var(--color-gray-dark);
@@ -183,9 +154,8 @@
   }
 
   @media (hover: hover) {
-    .table-item:not(:hover) .record-selector-for-table {
+    .entity-list-item:not(:hover) .record-selector-for-table {
       visibility: hidden;
->>>>>>> 7b3f473d
     }
   }
 </style>