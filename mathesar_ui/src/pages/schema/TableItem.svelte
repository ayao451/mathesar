--- conflicted
+++ resolved
@@ -133,11 +133,7 @@
     display: flex;
     align-items: start;
     justify-content: space-between;
-<<<<<<< HEAD
     padding: 0.75rem 0.5rem 0.75rem 1rem;
-=======
-    padding: 0.5rem 1rem;
->>>>>>> 06bdcb6d
 
     > :global(* + *) {
       margin-left: 0.75rem;
