<script lang="ts">
  import { router } from 'tinro';

  import type { TableEntry } from '@mathesar/api/tables';
  import type { Database, SchemaEntry } from '@mathesar/AppTypes';
  import LayoutWithHeader from '@mathesar/layouts/LayoutWithHeader.svelte';
  import { getSchemaPageUrl } from '@mathesar/routes/urls';
  import { currentDbAbstractTypes } from '@mathesar/stores/abstract-types';
  import { Meta } from '@mathesar/stores/table-data';
  import {
    setTabularDataStoreInContext,
    TabularData,
  } from '@mathesar/stores/table-data/tabularData';
  import TableView from '@mathesar/systems/table-view/TableView.svelte';
  import ActionsPane from '@mathesar/systems/table-view/actions-pane/ActionsPane.svelte';

  const tabularDataStore = setTabularDataStoreInContext(
    // Sacrifice type safety here since the value is initialized reactively
    // below.
    undefined as unknown as TabularData,
  );

  export let database: Database;
  export let schema: SchemaEntry;
  export let table: TableEntry;

  $: abstractTypesMap = $currentDbAbstractTypes.data;
  $: ({ hash } = $router);
  $: meta = Meta.fromSerialization(hash);
  $: tabularData = new TabularData({
    id: table.id,
    abstractTypesMap,
    meta,
  });
  $: tabularDataStore.set(tabularData);

  function handleMetaSerializationChange(s: string) {
    router.location.hash.set(s);
  }
  $: metaSerialization = tabularData.meta.serialization;
  $: handleMetaSerializationChange($metaSerialization);

  function handleDeleteTable() {
    router.goto(getSchemaPageUrl(database.name, schema.id));
  }
</script>

<svelte:head>
  <title>{table.name} | {schema.name} | Mathesar</title>
</svelte:head>

<LayoutWithHeader fitViewport>
<<<<<<< HEAD
  <div class="table-page">
    <ActionsPane {schema} {table} on:deleteTable={handleDeleteTable} />
    <TableView usesVirtualList allowsDdlOperations />
  </div>
</LayoutWithHeader>

<style>
  .table-page {
    display: grid;
    grid-template: auto 1fr / 1fr;
    height: 100%;
  }
</style>
=======
  <TableView
    {database}
    {schema}
    {table}
    {tabularData}
    on:deleteTable={handleDeleteTable}
  />
</LayoutWithHeader>
>>>>>>> 7b3f473d
<|MERGE_RESOLUTION|>--- conflicted
+++ resolved
@@ -50,9 +50,13 @@
 </svelte:head>
 
 <LayoutWithHeader fitViewport>
-<<<<<<< HEAD
   <div class="table-page">
-    <ActionsPane {schema} {table} on:deleteTable={handleDeleteTable} />
+    <ActionsPane
+      {database}
+      {schema}
+      {table}
+      on:deleteTable={handleDeleteTable}
+    />
     <TableView usesVirtualList allowsDdlOperations />
   </div>
 </LayoutWithHeader>
@@ -63,14 +67,4 @@
     grid-template: auto 1fr / 1fr;
     height: 100%;
   }
-</style>
-=======
-  <TableView
-    {database}
-    {schema}
-    {table}
-    {tabularData}
-    on:deleteTable={handleDeleteTable}
-  />
-</LayoutWithHeader>
->>>>>>> 7b3f473d
+</style>