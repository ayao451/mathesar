--- conflicted
+++ resolved
@@ -1,14 +1,10 @@
 <script lang="ts">
-  import type { TableEntry } from '@mathesar/api/tables';
+  import type { TableEntry } from '@mathesar/api/types/tables';
   import type { Database, SchemaEntry } from '@mathesar/AppTypes';
   import AppendBreadcrumb from '@mathesar/components/breadcrumb/AppendBreadcrumb.svelte';
   import RecordSummary from '@mathesar/components/RecordSummary.svelte';
   import { iconRecord } from '@mathesar/icons';
-<<<<<<< HEAD
-  import type { TableEntry } from '@mathesar/api/types/tables';
-=======
   import RecordPage from '@mathesar/pages/record/RecordPage.svelte';
->>>>>>> 82fad942
   import RecordStore from '@mathesar/pages/record/RecordStore';
   import { getRecordPageUrl } from './urls';
 
