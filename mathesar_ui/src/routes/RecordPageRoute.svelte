--- conflicted
+++ resolved
@@ -1,14 +1,8 @@
 <script lang="ts">
+  import AppendBreadcrumb from '@mathesar/components/breadcrumb/AppendBreadcrumb.svelte';
+  import RecordPage from '@mathesar/pages/record/RecordPage.svelte';
   import type { TableEntry } from '@mathesar/api/tables';
   import type { Database, SchemaEntry } from '@mathesar/AppTypes';
-<<<<<<< HEAD
-  import type { TableEntry } from '@mathesar/api/tables';
-=======
-  import AppendBreadcrumb from '@mathesar/components/breadcrumb/AppendBreadcrumb.svelte';
-  import RecordSummary from '@mathesar/components/RecordSummary.svelte';
-  import { iconRecord } from '@mathesar/icons';
-  import RecordPage from '@mathesar/pages/record/RecordPage.svelte';
->>>>>>> e3f7f747
   import RecordStore from '@mathesar/pages/record/RecordStore';
 
   export let database: Database;
@@ -23,7 +17,6 @@
 {#if $fetchRequest?.state === 'success'}
   <AppendBreadcrumb
     item={{
-<<<<<<< HEAD
       type: 'record',
       database,
       schema,
@@ -32,12 +25,6 @@
         id: recordId,
         summary: $summary,
       },
-=======
-      type: 'simple',
-      href: getRecordPageUrl(database.name, schema.id, table.id, recordId),
-      label: { component: RecordSummary, props: { recordSummary: $summary } },
-      icon: iconRecord,
->>>>>>> e3f7f747
     }}
   />
 {/if}
