<script lang="ts">
  import { tick } from 'svelte';
  import {
    faCog,
    faChevronRight,
    faChevronLeft,
  } from '@fortawesome/free-solid-svg-icons';
  import { toast } from '@mathesar/stores/toast';
  import {
    Dropdown,
    Icon,
    Button,
    TextInput,
    SpinnerArea,
  } from '@mathesar-component-library';
<<<<<<< HEAD
  import type { ConstraintsDataStore } from '@mathesar/stores/table-data/types';
=======
  import type {
    ConstraintsDataStore,
    ProcessedColumn,
  } from '@mathesar/stores/table-data/types';
  import { getTabularDataStoreFromContext } from '@mathesar/stores/table-data';
>>>>>>> 018e8667
  import { focusAndSelectAll } from '@mathesar/utils/domUtils';
  import type {
    Meta,
    ColumnsDataStore,
  } from '@mathesar/stores/table-data/types';
  import ColumnName from '@mathesar/components/ColumnName.svelte';
  import { getErrorMessage } from '@mathesar/utils/errors';
  import DefaultOptions from './DefaultOptions.svelte';
  import AbstractTypeConfiguration from './abstract-type-configuration/AbstractTypeConfiguration.svelte';
<<<<<<< HEAD
  import type { ProcessedTableColumn } from '../../utils';
=======
  import ColumnResizer from './ColumnResizer.svelte';

  const tabularData = getTabularDataStoreFromContext();
>>>>>>> 018e8667

  export let processedColumn: ProcessedColumn;
  export let meta: Meta;
  export let columnsDataStore: ColumnsDataStore;
  export let constraintsDataStore: ConstraintsDataStore;

<<<<<<< HEAD
  $: ({ column, abstractTypeOfColumn } = processedColumn);
=======
  $: ({ column, abstractType } = processedColumn);
  $: ({ display } = $tabularData);
  $: ({ columnPlacements } = display);
>>>>>>> 018e8667

  let menuIsOpen = false;
  let renamingInputElement: HTMLInputElement | undefined;
  let isRenaming = false;
  let isSubmittingRename = false;
  let newName = '';
  let view: 'default' | 'type' = 'default';

  function setDefaultView() {
    view = 'default';
  }

  function setTypeView() {
    view = 'type';
  }

  function closeMenu() {
    menuIsOpen = false;
    setDefaultView();
  }

  $: newNameValidationErrors = (() => {
    if (newName === column.name) {
      return [];
    }
    if (!newName) {
      return ['Name cannot be empty.'];
    }
    const columnNames = $columnsDataStore.columns.map((c) => c.name);
    if (columnNames.includes(newName)) {
      return ['A column with that name already exists.'];
    }
    return [];
  })();

  async function handleStartRenaming() {
    isRenaming = true;
    newName = column.name;
    await tick();
    if (renamingInputElement) {
      focusAndSelectAll(renamingInputElement);
    }
  }

  function handleCancelRename() {
    isRenaming = false;
  }

  async function submitRename({
    allowRetry,
  }: {
    /** Keep the renaming state active if we get an error. */
    allowRetry: boolean;
  }) {
    if (isSubmittingRename || !isRenaming) {
      // When the user presses Enter, the TextInput will dispatch an 'enter'
      // event as well as a 'blur' event. Since we're handling both events, we
      // need to make sure this function doesn't run twice.
      //
      // Similarly, when the user presses Esc, we need to make sure not to
      // proceed with submitting a rename operation.
      return;
    }
    if (newName === column.name) {
      isRenaming = false;
      return;
    }
    if (newNameValidationErrors.length) {
      toast.error(newNameValidationErrors.join(' '));
      if (!allowRetry) {
        isRenaming = false;
      }
      return;
    }
    try {
      isSubmittingRename = true;
      await columnsDataStore.rename(column.id, newName);
      isRenaming = false;
    } catch (error) {
      toast.error(`Unable to rename column. ${getErrorMessage(error)}`);
      if (!allowRetry) {
        isRenaming = false;
      }
    } finally {
      isSubmittingRename = false;
    }
  }

  async function handleColumnRenameInputKeydown(e: KeyboardEvent) {
    if (e.key === 'Enter') {
      await submitRename({ allowRetry: true });
    } else if (e.key === 'Escape') {
      handleCancelRename();
    }
  }
</script>

{#if isRenaming}
  <SpinnerArea isSpinning={isSubmittingRename} hasOverlay={false}>
    <TextInput
      bind:value={newName}
      bind:element={renamingInputElement}
      disabled={isSubmittingRename}
      hasError={!!newNameValidationErrors.length}
      aria-label="Column name"
      on:keydown={handleColumnRenameInputKeydown}
      on:blur={() => submitRename({ allowRetry: false })}
    />
  </SpinnerArea>
{:else}
  <Dropdown
    bind:isOpen={menuIsOpen}
    triggerClass="column-opts"
    triggerAppearance="plain"
    contentClass="no-max-height column-opts-content"
    on:close={setDefaultView}
  >
    <ColumnName slot="trigger" {column} />
    <svelte:fragment slot="content">
      <div class="container">
        <div class="section type-header">
          {#if view === 'default'}
            <h6 class="category">Data Type</h6>
            <Button
              class="type-switch"
              appearance="plain"
              on:click={setTypeView}
            >
              <span>{abstractTypeOfColumn?.name}</span>
              <Icon size="0.8em" data={faCog} />
              <Icon size="0.7em" data={faChevronRight} />
            </Button>
          {:else if view === 'type'}
            <h6 class="category">
              <Button
                size="small"
                appearance="plain"
                class="padding-zero"
                on:click={setDefaultView}
              >
<<<<<<< HEAD
                <Icon data={faChevronLeft} />
                Go back
              </Button>
            </h6>
          {/if}
        </div>

        <div class="divider" />

        <div class="section">
          {#if view === 'default'}
            <DefaultOptions
              {meta}
              {column}
              {columnsDataStore}
              {constraintsDataStore}
              on:close={closeMenu}
              on:rename={handleStartRenaming}
            />
          {:else if view === 'type'}
            <AbstractTypeConfiguration
              {column}
              {abstractTypeOfColumn}
              on:close={closeMenu}
            />
          {/if}
        </div>
      </div></svelte:fragment
    >
  </Dropdown>
{/if}
=======
                <span>{abstractType.name}</span>
                <Icon size="0.8em" data={faCog} />
                <Icon size="0.7em" data={faChevronRight} />
              </Button>
            {:else if view === 'type'}
              <h6 class="category">
                <Button
                  size="small"
                  appearance="plain"
                  class="padding-zero"
                  on:click={setDefaultView}
                >
                  <Icon data={faChevronLeft} />
                  Go back
                </Button>
              </h6>
            {/if}
          </div>

          <div class="divider" />

          <div class="section">
            {#if view === 'default'}
              <DefaultOptions
                {meta}
                {column}
                {columnsDataStore}
                {constraintsDataStore}
                on:close={closeMenu}
                on:rename={handleStartRenaming}
              />
            {:else if view === 'type'}
              <AbstractTypeConfiguration
                {processedColumn}
                {abstractType}
                on:close={closeMenu}
              />
            {/if}
          </div>
        </div></svelte:fragment
      >
    </Dropdown>
  {/if}
  <ColumnResizer columnId={column.id} />
</div>
>>>>>>> 018e8667

<style global lang="scss">
  @import 'HeaderCell.scss';
</style><|MERGE_RESOLUTION|>--- conflicted
+++ resolved
@@ -13,15 +13,10 @@
     TextInput,
     SpinnerArea,
   } from '@mathesar-component-library';
-<<<<<<< HEAD
-  import type { ConstraintsDataStore } from '@mathesar/stores/table-data/types';
-=======
   import type {
     ConstraintsDataStore,
     ProcessedColumn,
   } from '@mathesar/stores/table-data/types';
-  import { getTabularDataStoreFromContext } from '@mathesar/stores/table-data';
->>>>>>> 018e8667
   import { focusAndSelectAll } from '@mathesar/utils/domUtils';
   import type {
     Meta,
@@ -31,26 +26,13 @@
   import { getErrorMessage } from '@mathesar/utils/errors';
   import DefaultOptions from './DefaultOptions.svelte';
   import AbstractTypeConfiguration from './abstract-type-configuration/AbstractTypeConfiguration.svelte';
-<<<<<<< HEAD
-  import type { ProcessedTableColumn } from '../../utils';
-=======
-  import ColumnResizer from './ColumnResizer.svelte';
-
-  const tabularData = getTabularDataStoreFromContext();
->>>>>>> 018e8667
 
   export let processedColumn: ProcessedColumn;
   export let meta: Meta;
   export let columnsDataStore: ColumnsDataStore;
   export let constraintsDataStore: ConstraintsDataStore;
 
-<<<<<<< HEAD
-  $: ({ column, abstractTypeOfColumn } = processedColumn);
-=======
   $: ({ column, abstractType } = processedColumn);
-  $: ({ display } = $tabularData);
-  $: ({ columnPlacements } = display);
->>>>>>> 018e8667
 
   let menuIsOpen = false;
   let renamingInputElement: HTMLInputElement | undefined;
@@ -179,7 +161,7 @@
               appearance="plain"
               on:click={setTypeView}
             >
-              <span>{abstractTypeOfColumn?.name}</span>
+              <span>{abstractType.name}</span>
               <Icon size="0.8em" data={faCog} />
               <Icon size="0.7em" data={faChevronRight} />
             </Button>
@@ -191,7 +173,6 @@
                 class="padding-zero"
                 on:click={setDefaultView}
               >
-<<<<<<< HEAD
                 <Icon data={faChevronLeft} />
                 Go back
               </Button>
@@ -213,8 +194,8 @@
             />
           {:else if view === 'type'}
             <AbstractTypeConfiguration
-              {column}
-              {abstractTypeOfColumn}
+              {processedColumn}
+              {abstractType}
               on:close={closeMenu}
             />
           {/if}
@@ -223,53 +204,6 @@
     >
   </Dropdown>
 {/if}
-=======
-                <span>{abstractType.name}</span>
-                <Icon size="0.8em" data={faCog} />
-                <Icon size="0.7em" data={faChevronRight} />
-              </Button>
-            {:else if view === 'type'}
-              <h6 class="category">
-                <Button
-                  size="small"
-                  appearance="plain"
-                  class="padding-zero"
-                  on:click={setDefaultView}
-                >
-                  <Icon data={faChevronLeft} />
-                  Go back
-                </Button>
-              </h6>
-            {/if}
-          </div>
-
-          <div class="divider" />
-
-          <div class="section">
-            {#if view === 'default'}
-              <DefaultOptions
-                {meta}
-                {column}
-                {columnsDataStore}
-                {constraintsDataStore}
-                on:close={closeMenu}
-                on:rename={handleStartRenaming}
-              />
-            {:else if view === 'type'}
-              <AbstractTypeConfiguration
-                {processedColumn}
-                {abstractType}
-                on:close={closeMenu}
-              />
-            {/if}
-          </div>
-        </div></svelte:fragment
-      >
-    </Dropdown>
-  {/if}
-  <ColumnResizer columnId={column.id} />
-</div>
->>>>>>> 018e8667
 
 <style global lang="scss">
   @import 'HeaderCell.scss';
