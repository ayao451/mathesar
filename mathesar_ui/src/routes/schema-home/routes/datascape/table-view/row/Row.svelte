<script lang="ts">
  import {
    getCellKey,
    getTabularDataStoreFromContext,
  } from '@mathesar/stores/table-data';
  import type { Row } from '@mathesar/stores/table-data/types';
  import {
    getRowKey,
    ID_ROW_CONTROL_COLUMN,
  } from '@mathesar/stores/table-data';
  import { SheetRow, SheetCell } from '@mathesar/components/sheet';
  import RowControl from './RowControl.svelte';
  import RowCell from './RowCell.svelte';
<<<<<<< HEAD
  // import GroupHeader from './GroupHeader.svelte';
  import NewRecordMessage from './NewRecordMessage.svelte';
  import type { ProcessedTableColumnMap } from '../utils';
=======
  import GroupHeader from './GroupHeader.svelte';
  import RowPlaceholder from './RowPlaceholder.svelte';
>>>>>>> 018e8667

  export let row: Row;
  export let style: { [key: string]: string | number };

  const tabularData = getTabularDataStoreFromContext();

<<<<<<< HEAD
  $: ({ recordsData, columnsDataStore, meta, display } = $tabularData);
=======
  $: ({ recordsData, columnsDataStore, meta, display, processedColumns } =
    $tabularData);
  $: rowWidthStore = display.rowWidth;
  $: rowWidth = $rowWidthStore;
  $: fullRowWidth =
    rowWidth + ROW_CONTROL_COLUMN_WIDTH + DEFAULT_ROW_RIGHT_PADDING;
>>>>>>> 018e8667
  $: ({
    selectedRows,
    rowStatus,
    rowCreationStatus,
    cellModificationStatus,
    cellClientSideErrors,
  } = meta);
  $: ({ grouping } = recordsData);

  $: ({ primaryKeyColumnId } = $columnsDataStore);
  $: rowKey = getRowKey(row, primaryKeyColumnId);
  $: creationStatus = $rowCreationStatus.get(rowKey)?.state;
  $: status = $rowStatus.get(rowKey);
  $: wholeRowState = status?.wholeRowState;
  $: isSelected = $selectedRows.has(rowKey);
  $: hasWholeRowErrors = wholeRowState === 'failure';
  /** Including whole row errors and individual cell errors */
  $: hasAnyErrors = !!status?.errorsFromWholeRowAndCells?.length;

  function checkAndCreateEmptyRow() {
    if (row.isAddPlaceholder) {
      void recordsData.addEmptyRecord();
    }
  }
</script>

<SheetRow {style} let:htmlAttributes let:styleString>
  <div
    class="row"
    class:selected={isSelected}
    class:processing={wholeRowState === 'processing'}
    class:failed={hasWholeRowErrors}
    class:created={creationStatus === 'success'}
    class:add-placeholder={row.isAddPlaceholder}
    class:new={row.isNew}
    class:is-group-header={row.isGroupHeader}
    class:is-add-placeholder={row.isAddPlaceholder}
    {...htmlAttributes}
    style={styleString}
    data-identifier={row.identifier}
    on:mousedown={checkAndCreateEmptyRow}
  >
    <SheetCell
      columnIdentifierKey={ID_ROW_CONTROL_COLUMN}
      isStatic
      let:htmlAttributes
      let:style
    >
      <div class="row-control" {...htmlAttributes} {style}>
        {#if row.record}
          <RowControl
            {primaryKeyColumnId}
            {row}
            {meta}
            {recordsData}
            {isSelected}
            hasErrors={hasAnyErrors}
          />
        {/if}
      </div>
    </SheetCell>

<<<<<<< HEAD
    {#if row.isNewHelpText}
      <NewRecordMessage columnCount={processedTableColumnsMap.size} />
    {:else if row.isGroupHeader && $grouping && row.group}
      <!-- <GroupHeader
=======
    {#each [...$processedColumns] as [columnId, processedColumn] (columnId)}
      <RowCell
        {display}
>>>>>>> 018e8667
        {row}
        rowWidth={100}
        grouping={$grouping}
        group={row.group}
      /> -->
    {:else if row.record}
      {#each [...processedTableColumnsMap] as [columnId, processedColumn] (columnId)}
        <RowCell
          {display}
          {row}
          rowIsSelected={isSelected}
          rowHasErrors={hasWholeRowErrors}
          key={getCellKey(rowKey, columnId)}
          modificationStatusMap={cellModificationStatus}
          clientSideErrorMap={cellClientSideErrors}
          bind:value={row.record[columnId]}
          {processedColumn}
          {recordsData}
        />
      {/each}
    {/if}
  </div>
</SheetRow>

<style lang="scss">
  .row {
    &.processing {
      pointer-events: none;
    }

    &:not(:hover) :global(.cell-bg-row-hover) {
      display: none;
    }

    .row-control {
      font-size: 12px;
      padding: 7px 14px;
      color: #959595;
      display: inline-flex;
      align-items: center;
      height: 100%;

      :global(.checkbox) {
        display: none;
      }
    }

    &:not(.group) {
      &:hover,
      &.selected {
        .row-control {
          :global(.checkbox) {
            display: inline-flex;
          }

          :global(.number) {
            display: none;
          }
        }
      }
    }

    &.is-add-placeholder {
      cursor: pointer;

      :global([data-sheet-element='cell']:not(.is-active)
          .sheet-cell
          .cell-wrapper
          > *) {
        visibility: hidden;
      }
    }
  }
</style><|MERGE_RESOLUTION|>--- conflicted
+++ resolved
@@ -11,30 +11,16 @@
   import { SheetRow, SheetCell } from '@mathesar/components/sheet';
   import RowControl from './RowControl.svelte';
   import RowCell from './RowCell.svelte';
-<<<<<<< HEAD
   // import GroupHeader from './GroupHeader.svelte';
   import NewRecordMessage from './NewRecordMessage.svelte';
-  import type { ProcessedTableColumnMap } from '../utils';
-=======
-  import GroupHeader from './GroupHeader.svelte';
-  import RowPlaceholder from './RowPlaceholder.svelte';
->>>>>>> 018e8667
 
   export let row: Row;
   export let style: { [key: string]: string | number };
 
   const tabularData = getTabularDataStoreFromContext();
 
-<<<<<<< HEAD
-  $: ({ recordsData, columnsDataStore, meta, display } = $tabularData);
-=======
   $: ({ recordsData, columnsDataStore, meta, display, processedColumns } =
     $tabularData);
-  $: rowWidthStore = display.rowWidth;
-  $: rowWidth = $rowWidthStore;
-  $: fullRowWidth =
-    rowWidth + ROW_CONTROL_COLUMN_WIDTH + DEFAULT_ROW_RIGHT_PADDING;
->>>>>>> 018e8667
   $: ({
     selectedRows,
     rowStatus,
@@ -97,23 +83,17 @@
       </div>
     </SheetCell>
 
-<<<<<<< HEAD
     {#if row.isNewHelpText}
-      <NewRecordMessage columnCount={processedTableColumnsMap.size} />
+      <NewRecordMessage columnCount={$processedColumns.size} />
     {:else if row.isGroupHeader && $grouping && row.group}
       <!-- <GroupHeader
-=======
-    {#each [...$processedColumns] as [columnId, processedColumn] (columnId)}
-      <RowCell
-        {display}
->>>>>>> 018e8667
         {row}
         rowWidth={100}
         grouping={$grouping}
         group={row.group}
       /> -->
     {:else if row.record}
-      {#each [...processedTableColumnsMap] as [columnId, processedColumn] (columnId)}
+      {#each [...$processedColumns] as [columnId, processedColumn] (columnId)}
         <RowCell
           {display}
           {row}
