<script lang="ts">
  import { tick } from 'svelte';
  import { faBackspace } from '@fortawesome/free-solid-svg-icons';
  import {
    ContextMenu,
    MenuItem,
    WritableMap,
  } from '@mathesar-component-library';
  import {
    isCellActive,
    scrollBasedOnActiveCell,
  } from '@mathesar/stores/table-data';
  import type {
    Row,
    Display,
    RecordsData,
    CellKey,
  } from '@mathesar/stores/table-data/types';
  import Cell from '@mathesar/components/cell/Cell.svelte';
  import Null from '@mathesar/components/Null.svelte';
  import type { RequestStatus } from '@mathesar/utils/api';
  import { States } from '@mathesar/utils/api';
<<<<<<< HEAD
  import { SheetCell } from '@mathesar/components/sheet';
=======
  import type { ProcessedColumn } from '@mathesar/stores/table-data/processedColumns';
>>>>>>> 018e8667
  import CellErrors from './CellErrors.svelte';
  import CellBackground from './CellBackground.svelte';
  import RowCellBackgrounds from './RowCellBackgrounds.svelte';

  export let recordsData: RecordsData;
  export let display: Display;
  export let row: Row;
  export let rowIsSelected = false;
  export let rowIsProcessing = false;
  export let rowHasErrors = false;
  export let key: CellKey;
  export let modificationStatusMap: WritableMap<CellKey, RequestStatus>;
  export let processedColumn: ProcessedColumn;
  export let clientSideErrorMap: WritableMap<CellKey, string[]>;
  export let value: unknown = undefined;

  $: recordsDataState = recordsData.state;
  $: ({ column } = processedColumn);
  $: ({ activeCell } = display);
  $: isActive = $activeCell && isCellActive($activeCell, row, column);
  $: modificationStatus = $modificationStatusMap.get(key);
  $: serverErrors =
    modificationStatus?.state === 'failure' ? modificationStatus?.errors : [];
  $: clientErrors = $clientSideErrorMap.get(key) ?? [];
  $: errors = [...serverErrors, ...clientErrors];
  $: canSetNull = column.nullable && value !== null;
  $: hasError = !!errors.length;
  $: isProcessing = modificationStatus?.state === 'processing';
  $: isEditable = !column.primary_key;

  async function checkTypeAndScroll(type?: string) {
    if (type === 'moved') {
      await tick();
      scrollBasedOnActiveCell();
    }
  }

  async function moveThroughCells(
    event: CustomEvent<{ originalEvent: KeyboardEvent; key: string }>,
  ) {
    const { originalEvent } = event.detail;
    const type = display.handleKeyEventsOnActiveCell(originalEvent);
    if (type) {
      originalEvent.stopPropagation();
      originalEvent.preventDefault();

      await checkTypeAndScroll(type);
    }
  }

  async function setValue(newValue: unknown) {
    if (newValue === value) {
      return;
    }
    value = newValue;
    const updatedRow = row.isNew
      ? await recordsData.createOrUpdateRecord(row, column)
      : await recordsData.updateCell(row, column);
    value = updatedRow.record?.[column.id] ?? value;
  }

  async function valueUpdated(e: CustomEvent<{ value: unknown }>) {
    await setValue(e.detail.value);
  }
</script>

<SheetCell columnIdentifierKey={column.id} let:htmlAttributes let:style>
  <div
    class="cell editable-cell"
    class:error={hasError}
    class:modified={modificationStatus?.state === 'success'}
    class:is-active={isActive}
    class:is-processing={isProcessing}
    class:is-pk={column.primary_key}
    {...htmlAttributes}
    {style}
  >
    <CellBackground when={hasError} color="var(--cell-bg-color-error)" />
    <CellBackground when={!isEditable} color="var(--cell-bg-color-disabled)" />
    {#if !(isEditable && isActive)}
      <!--
      We hide these backgrounds when the cell is editable and active because a
      white background better communicates that the user can edit the active
      cell.
    -->
      <RowCellBackgrounds
        isSelected={rowIsSelected}
        isProcessing={rowIsProcessing}
        hasErrors={rowHasErrors}
      />
    {/if}

<<<<<<< HEAD
    <Cell
      sheetColumn={processedColumn}
      {isActive}
      {value}
      showAsSkeleton={$recordsDataState === States.Loading}
      disabled={!isEditable}
      on:movementKeyDown={moveThroughCells}
      on:activate={() => display.selectCell(row, column)}
      on:update={valueUpdated}
    />
    <ContextMenu>
      <MenuItem
        icon={{ data: faBackspace }}
        disabled={!canSetNull}
        on:click={() => setValue(null)}
      >
        Set to <Null />
      </MenuItem>
    </ContextMenu>
    {#if errors.length}
      <CellErrors {errors} forceShowErrors={isActive} />
    {/if}
  </div>
</SheetCell>
=======
  <Cell
    {processedColumn}
    {isActive}
    {value}
    showAsSkeleton={$recordsDataState === States.Loading}
    disabled={!isEditable}
    on:movementKeyDown={moveThroughCells}
    on:activate={() => display.selectCell(row, column)}
    on:update={valueUpdated}
  />
  <ContextMenu>
    <MenuItem
      icon={{ data: faBackspace }}
      disabled={!canSetNull}
      on:click={() => setValue(null)}
    >
      Set to <Null />
    </MenuItem>
  </ContextMenu>
  {#if errors.length}
    <CellErrors {errors} forceShowErrors={isActive} />
  {/if}
</div>
>>>>>>> 018e8667

<style lang="scss">
  .editable-cell.cell {
    user-select: none;
    background: var(--cell-bg-color-base);

    &.is-active {
      z-index: 5;
      border-color: transparent;
      min-height: 100%;
      height: auto !important;
    }

    &.error,
    &.is-processing {
      color: var(--cell-text-color-processing);
    }
  }
</style><|MERGE_RESOLUTION|>--- conflicted
+++ resolved
@@ -20,11 +20,8 @@
   import Null from '@mathesar/components/Null.svelte';
   import type { RequestStatus } from '@mathesar/utils/api';
   import { States } from '@mathesar/utils/api';
-<<<<<<< HEAD
   import { SheetCell } from '@mathesar/components/sheet';
-=======
   import type { ProcessedColumn } from '@mathesar/stores/table-data/processedColumns';
->>>>>>> 018e8667
   import CellErrors from './CellErrors.svelte';
   import CellBackground from './CellBackground.svelte';
   import RowCellBackgrounds from './RowCellBackgrounds.svelte';
@@ -117,9 +114,8 @@
       />
     {/if}
 
-<<<<<<< HEAD
     <Cell
-      sheetColumn={processedColumn}
+      {processedColumn}
       {isActive}
       {value}
       showAsSkeleton={$recordsDataState === States.Loading}
@@ -142,31 +138,6 @@
     {/if}
   </div>
 </SheetCell>
-=======
-  <Cell
-    {processedColumn}
-    {isActive}
-    {value}
-    showAsSkeleton={$recordsDataState === States.Loading}
-    disabled={!isEditable}
-    on:movementKeyDown={moveThroughCells}
-    on:activate={() => display.selectCell(row, column)}
-    on:update={valueUpdated}
-  />
-  <ContextMenu>
-    <MenuItem
-      icon={{ data: faBackspace }}
-      disabled={!canSetNull}
-      on:click={() => setValue(null)}
-    >
-      Set to <Null />
-    </MenuItem>
-  </ContextMenu>
-  {#if errors.length}
-    <CellErrors {errors} forceShowErrors={isActive} />
-  {/if}
-</div>
->>>>>>> 018e8667
 
 <style lang="scss">
   .editable-cell.cell {
