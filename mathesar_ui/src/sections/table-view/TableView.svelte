--- conflicted
+++ resolved
@@ -1,21 +1,4 @@
 <script lang="ts">
-<<<<<<< HEAD
-  import { get } from 'svelte/store';
-  import {
-    getTable,
-    fetchTableRecords,
-    deleteRecords,
-    addColumn,
-  } from '@mathesar/stores/tableData';
-  import URLQueryHandler from '@mathesar/utils/urlQueryHandler';
-  import type {
-    TableColumn,
-    TableColumnStore,
-    TableRecordStore,
-    TableOptionsStore,
-    TableDisplayStores,
-  } from '@mathesar/stores/tableData';
-=======
   import { setContext } from 'svelte';
   import { writable } from 'svelte/store';
   import { getTableContent } from '@mathesar/stores/table-data';
@@ -26,7 +9,6 @@
   } from '@mathesar/stores/table-data/types';
   // import URLQueryHandler from '@mathesar/utils/urlQueryHandler';
 
->>>>>>> d68ad220
   import ActionsPane from './actions-pane/ActionsPane.svelte';
   import DisplayOptions from './display-options/DisplayOptions.svelte';
   import Header from './header/Header.svelte';
@@ -70,22 +52,6 @@
     animateOpts = true;
     showDisplayOptions.set(false);
   }
-<<<<<<< HEAD
-
-  function recordDelete() {
-    if (selectedEntries.length > 0) {
-      void deleteRecords(database, identifier, selectedEntries);
-    }
-  }
-
-  function columnAdd(event) {
-    const newColumn:TableColumn = (event.detail) ? <TableColumn>event.detail : null;
-    if (newColumn) {
-      void addColumn(database, identifier, newColumn);
-    }
-  }
-=======
->>>>>>> d68ad220
 </script>
 
 <ActionsPane on:openDisplayOptions={openDisplayOptions}/>
@@ -100,29 +66,8 @@
 
   <div class="table-content">
     {#if $columns.data.length > 0}
-<<<<<<< HEAD
-      <Header columns={$columns}
-              bind:sort={$options.sort}
-              bind:group={$options.group}
-              isResultGrouped={!!$records.groupData}
-              bind:columnPosition={$columnPosition}
-              bind:horizontalScrollOffset={$horizontalScrollOffset}
-              on:reload={reload}
-              on:addColumn={columnAdd}/>
-
-      <Body bind:this={tableBodyRef} id={idKey}
-            columns={$columns} data={$records.data}
-            groupData={$records.groupData}
-            groupIndex={$groupIndex}
-            columnPosition={$columnPosition}
-            bind:selected={$selected}
-            bind:scrollOffset={$scrollOffset}
-            bind:horizontalScrollOffset={$horizontalScrollOffset}
-            on:refetch={refetch}/>
-=======
       <Header/>
       <Body/>
->>>>>>> d68ad220
     {/if}
   </div>
 </div>
