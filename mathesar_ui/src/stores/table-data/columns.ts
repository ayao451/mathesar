--- conflicted
+++ resolved
@@ -15,24 +15,7 @@
 import { TabularType } from './TabularType';
 import type { Meta } from './meta';
 
-<<<<<<< HEAD
-export interface Column {
-  id: number;
-  name: string;
-  type: DbType;
-  type_options: Record<string, unknown> | null;
-  display_options: Record<string, unknown> | null;
-  index: number;
-  nullable: boolean;
-  primary_key: boolean;
-  valid_target_types: DbType[];
-  default: {
-    is_dynamic: boolean;
-    value: unknown;
-  } | null;
-=======
 export interface Column extends ApiColumn {
->>>>>>> 35dc6323
   __columnIndex?: number;
 }
 
