--- conflicted
+++ resolved
@@ -1,8 +1,4 @@
-<<<<<<< HEAD
 import { writable, get as getStoreValue, derived } from 'svelte/store';
-=======
-import { writable, get as getStoreValue } from 'svelte/store';
->>>>>>> b11a91c4
 import {
   deleteAPI,
   getAPI,
@@ -45,11 +41,7 @@
       return postAPI<Partial<Constraint>>(url, constraintDetails);
     },
     remove(constraintId: Constraint['id']) {
-<<<<<<< HEAD
       return deleteAPI(`${url}${constraintId}/`);
-=======
-      return deleteAPI(`${url}${constraintId}`);
->>>>>>> b11a91c4
     },
   };
 }
@@ -128,21 +120,17 @@
     return null;
   }
 
-<<<<<<< HEAD
   async add(constraintDetails: Partial<Constraint>): Promise<Partial<Constraint>> {
     const constraint = await this.api.add(constraintDetails);
     await this.fetch();
     return constraint;
   }
 
-=======
->>>>>>> b11a91c4
   async remove(constraintId: number): Promise<void> {
     await this.api.remove(constraintId);
     await this.fetch();
   }
 
-<<<<<<< HEAD
   /**
    * A constraint only matches if the set of its columns strictly equals the set
    * of columns supplied here. For example, if a constraint is set on three
@@ -211,8 +199,6 @@
     await this.fetch();
   }
 
-=======
->>>>>>> b11a91c4
   destroy(): void {
     this.promise?.cancel();
     this.promise = null;
