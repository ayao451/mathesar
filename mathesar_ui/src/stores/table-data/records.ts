import { writable, get as getStoreValue } from 'svelte/store';
import {
  States,
  getAPI,
  deleteAPI,
  patchAPI,
  postAPI,
} from '@mathesar/utils/api';
import type { Writable, Unsubscriber } from 'svelte/store';
import {
  isDefinedNonNullable,
  type CancellablePromise,
} from '@mathesar-component-library';
import type { DBObjectEntry } from '@mathesar/AppTypes';
import type {
  Result as ApiRecord,
  Response as ApiRecordsResponse,
  Group as ApiGroup,
  Grouping as ApiGrouping,
  GroupingMode,
  DataForRecordSummariesInFkColumn,
  GetRequestParams as ApiGetRequestParams,
} from '@mathesar/api/tables/records';
import type { Column } from '@mathesar/api/tables/columns';
import { getErrorMessage } from '@mathesar/utils/errors';
import type Pagination from '@mathesar/utils/Pagination';
import type { DataForRecordSummaryInFkCell } from '@mathesar/utils/recordSummaryTypes';
import type { Meta } from './meta';
import type { RowKey } from './utils';
import { validateRow, getCellKey } from './utils';
import type { ColumnsDataStore } from './columns';
import type { Sorting } from './sorting';
import type { Grouping as GroupingRequest } from './grouping';
import type { Filtering } from './filtering';
import type { SearchFuzzy } from './searchFuzzy';

export interface RecordsRequestParamsData {
  pagination: Pagination;
  sorting: Sorting;
  grouping: GroupingRequest;
  filtering: Filtering;
  searchFuzzy: SearchFuzzy;
}

function buildFetchQueryString(data: RecordsRequestParamsData): string {
  const params: ApiGetRequestParams = {
    ...data.pagination.recordsRequestParams(),
    ...data.sorting.recordsRequestParamsIncludingGrouping(data.grouping),
    ...data.grouping.recordsRequestParams(),
    ...data.filtering.recordsRequestParams(),
    ...data.searchFuzzy.recordsRequestParams(),
  };
  const entries: [string, string][] = Object.entries(params).map(([k, v]) => {
    const value = typeof v === 'string' ? v : JSON.stringify(v);
    return [k, value];
  });
  return new URLSearchParams(entries).toString();
}

export interface RecordGroup {
  count: number;
  eqValue: ApiGroup['eq_value'];
  firstValue: ApiGroup['first_value'];
  lastValue: ApiGroup['last_value'];
  resultIndices: number[];
}

export interface RecordGrouping {
  columnIds: number[];
  preprocIds: (string | null)[];
  mode: GroupingMode;
  groups: RecordGroup[];
}
/** Keys are stringified column ids */
type DataForRecordSummariesInFkColumns = Record<
  string,
  DataForRecordSummariesInFkColumn
>;

function buildGroup(apiGroup: ApiGroup): RecordGroup {
  return {
    count: apiGroup.count,
    eqValue: apiGroup.eq_value,
    firstValue: apiGroup.first_value,
    lastValue: apiGroup.last_value,
    resultIndices: apiGroup.result_indices,
  };
}

function buildGrouping(apiGrouping: ApiGrouping): RecordGrouping {
  return {
    columnIds: apiGrouping.columns,
    preprocIds: apiGrouping.preproc ?? [],
    mode: apiGrouping.mode,
    groups: apiGrouping.groups.map(buildGroup),
  };
}

type DataForRecordSummariesInRow = Record<string, DataForRecordSummaryInFkCell>;

interface BaseRow {
  identifier: string;
}

export interface RecordRow extends BaseRow {
  rowIndex: number;
  record: ApiRecord;
  dataForRecordSummariesInRow?: DataForRecordSummariesInRow;
}

export interface NewRecordRow extends RecordRow {
  isNew: true;
}

export interface GroupHeaderRow extends BaseRow {
  group: RecordGroup;
  groupValues: ApiGroup['first_value'];
}

export interface HelpTextRow extends BaseRow {
  isNewHelpText: true;
}

export interface PlaceholderRow extends NewRecordRow {
  isAddPlaceholder: true;
}

export type Row =
  | RecordRow
  | NewRecordRow
  | GroupHeaderRow
  | HelpTextRow
  | PlaceholderRow;

export function rowHasRecord(
  row: Row,
): row is RecordRow | NewRecordRow | PlaceholderRow {
  return 'record' in row;
}

export function rowHasNewRecord(
  row: Row,
): row is NewRecordRow | PlaceholderRow {
  return 'record' in row && 'isNew' in row && row.isNew;
}

export function isHelpTextRow(row: Row): row is HelpTextRow {
  return 'isNewHelpText' in row;
}

export function isGroupHeaderRow(row: Row): row is GroupHeaderRow {
  return 'group' in row;
}

export function isPlaceholderRow(row: Row): row is PlaceholderRow {
  return 'isAddPlaceholder' in row;
}

export function isNewRecordRow(row: Row): row is NewRecordRow {
  return rowHasNewRecord(row) && !isPlaceholderRow(row);
}

export function filterRecordRows(rows: Row[]): RecordRow[] {
  return rows.filter((row): row is RecordRow => rowHasRecord(row));
}

export function rowHasSavedRecord(row: Row): row is RecordRow {
  return rowHasRecord(row) && Object.entries(row.record).length > 0;
}

export interface TableRecordsData {
  state: States;
  error?: string;
  savedRecords: Row[];
  totalCount: number;
  grouping?: RecordGrouping;
}

export function getRowKey(row: Row, primaryKeyColumnId?: Column['id']): string {
  if (rowHasRecord(row) && primaryKeyColumnId !== undefined) {
    const primaryKeyCellValue = row.record[primaryKeyColumnId];
    if (isDefinedNonNullable(primaryKeyCellValue)) {
      return String(primaryKeyCellValue);
    }
  }
  if (rowHasNewRecord(row)) {
    return row.identifier;
  }
  return '';
}

function generateRowIdentifier(
  type: 'groupHeader' | 'normal' | 'dummy' | 'new',
  offset: number,
  index: number,
): string {
  return `__${offset}_${type}_${index}`;
}

function getProcessedRecordRow(
  record: ApiRecord,
  recordIndex: number,
  offset: number,
  dataForRecordSummariesInFkColumns?: DataForRecordSummariesInFkColumns,
): RecordRow {
  const dataForRecordSummariesInRow: DataForRecordSummariesInRow | undefined =
    dataForRecordSummariesInFkColumns
      ? Object.entries(dataForRecordSummariesInFkColumns).reduce(
          (fkColumnSummaryRecord, [columnId, summaryObj]) => ({
            ...fkColumnSummaryRecord,
            [columnId]: { ...summaryObj, data: summaryObj.data[recordIndex] },
          }),
          {},
        )
      : undefined;
  return {
    record,
    dataForRecordSummariesInRow,
    identifier: generateRowIdentifier('normal', offset, recordIndex),
    rowIndex: recordIndex,
  };
}

function preprocessRecords({
  records,
  offset,
  grouping,
  dataForRecordSummariesInFkColumns,
}: {
  records: ApiRecord[];
  offset: number;
  grouping?: RecordGrouping;
  dataForRecordSummariesInFkColumns?: DataForRecordSummariesInFkColumns;
}): (RecordRow | GroupHeaderRow)[] {
  const groupingColumnIds = grouping?.columnIds ?? [];
  const isResultGrouped = groupingColumnIds.length > 0;

  if (isResultGrouped) {
    const combinedRecords: (RecordRow | GroupHeaderRow)[] = [];
    let recordIndex = 0;

    grouping?.groups.forEach((group, groupIndex) => {
      const groupValues: ApiRecord = {};
      grouping.columnIds.forEach((columnId) => {
        if (group.eqValue[columnId] !== undefined) {
          groupValues[columnId] = group.eqValue[columnId];
        } else {
          groupValues[columnId] = group.firstValue[columnId];
        }
      });
      combinedRecords.push({
        group,
        identifier: generateRowIdentifier('groupHeader', offset, groupIndex),
        groupValues,
      });
      group.resultIndices.forEach((resultIndex) => {
        const record = records[resultIndex];
        combinedRecords.push(
          getProcessedRecordRow(
            record,
            recordIndex,
            offset,
            dataForRecordSummariesInFkColumns,
          ),
        );
        recordIndex += 1;
      });
    });
    return combinedRecords;
  }

  return records.map((record, index) =>
    getProcessedRecordRow(
      record,
      index,
      offset,
      dataForRecordSummariesInFkColumns,
    ),
  );
}

export class RecordsData {
  private parentId: DBObjectEntry['id'];

  private url: string;

  private meta: Meta;

  private columnsDataStore: ColumnsDataStore;

  state: Writable<States>;

  savedRecords: Writable<(RecordRow | GroupHeaderRow)[]>;

  newRecords: Writable<NewRecordRow[]>;

  grouping: Writable<RecordGrouping | undefined>;

  totalCount: Writable<number | undefined>;

  error: Writable<string | undefined>;

  private promise: CancellablePromise<ApiRecordsResponse> | undefined;

  // @ts-ignore: https://github.com/centerofci/mathesar/issues/1055
  private createPromises: Map<unknown, CancellablePromise<unknown>>;

  // @ts-ignore: https://github.com/centerofci/mathesar/issues/1055
  private updatePromises: Map<unknown, CancellablePromise<unknown>>;

  private fetchCallback?: (storeData: TableRecordsData) => void;

  private requestParamsUnsubscriber: Unsubscriber;

  constructor(
    parentId: number,
    meta: Meta,
    columnsDataStore: ColumnsDataStore,
    fetchCallback?: (storeData: TableRecordsData) => void,
  ) {
    this.parentId = parentId;

    this.state = writable(States.Loading);
    this.savedRecords = writable([]);
    this.newRecords = writable([]);
    this.grouping = writable(undefined);
    this.totalCount = writable(undefined);
    this.error = writable(undefined);

    this.meta = meta;
    this.columnsDataStore = columnsDataStore;
    this.url = `/api/db/v0/tables/${this.parentId}/records/`;
    this.fetchCallback = fetchCallback;
    void this.fetch();

    // TODO: Create base class to abstract subscriptions and unsubscriptions
    this.requestParamsUnsubscriber =
      this.meta.recordsRequestParamsData.subscribe(() => {
        void this.fetch();
      });
  }

  async fetch(
    retainExistingRows = false,
  ): Promise<TableRecordsData | undefined> {
    this.promise?.cancel();
    const { offset } = getStoreValue(this.meta.pagination);

    this.savedRecords.update((existingData) => {
      let data = [...existingData];
      data.length = Math.min(
        data.length,
        getStoreValue(this.meta.pagination).size,
      );

      let index = -1;
      data = data.map((entry) => {
        index += 1;
        if (!retainExistingRows || !entry) {
          return {
            state: 'loading',
            identifier: generateRowIdentifier('dummy', offset, index),
            rowIndex: index,
            record: {},
          };
        }
        return entry;
      });

      return data;
    });
    this.error.set(undefined);
    if (!retainExistingRows) {
      this.state.set(States.Loading);
      this.newRecords.set([]);
      this.meta.cellClientSideErrors.clear();
      this.meta.cellModificationStatus.clear();
      this.meta.rowCreationStatus.clear();
      this.meta.rowDeletionStatus.clear();
    }

    try {
      const params = getStoreValue(this.meta.recordsRequestParamsData);
      const queryString = buildFetchQueryString(params);
      this.promise = getAPI<ApiRecordsResponse>(`${this.url}?${queryString}`);
      const response = await this.promise;
      const totalCount = response.count || 0;
      const grouping = response.grouping
        ? buildGrouping(response.grouping)
        : undefined;
      // Converting an array to a map type as it would be easier to reference
      const dataForRecordSummariesInFkColumns: DataForRecordSummariesInFkColumns =
        (response.preview_data ?? []).reduce(
          (acc, item) => ({
            ...acc,
            [item.column]: item,
          }),
          {},
        );
      const records = preprocessRecords({
        records: response.results,
        offset,
        grouping,
        dataForRecordSummariesInFkColumns,
      });

      const tableRecordsData: TableRecordsData = {
        state: States.Done,
        savedRecords: records,
        grouping,
        totalCount,
      };
      this.savedRecords.set(records);
      this.state.set(States.Done);
      this.grouping.set(grouping);
      this.totalCount.set(totalCount);
      this.error.set(undefined);
      this.fetchCallback?.(tableRecordsData);
      return tableRecordsData;
    } catch (err) {
      this.state.set(States.Error);
      this.error.set(
        err instanceof Error ? err.message : 'Unable to load records',
      );
    }
    return undefined;
  }

  async deleteSelected(selectedRowsKey: number[]): Promise<void> {
    const rowKeys = selectedRowsKey.map((key) => String(key));

    if (rowKeys.length > 0) {
      this.meta.rowDeletionStatus.setMultiple(rowKeys, { state: 'processing' });

      const successRowKeys = new Set<RowKey>();
      /** Values are error messages */
      const failures = new Map<RowKey, string>();
      // TODO: Convert this to single request
      const promises = rowKeys.map((pk) =>
        deleteAPI<RowKey>(`${this.url}${pk}/`)
          .then(() => {
            successRowKeys.add(pk);
            return successRowKeys;
          })
          .catch((error: unknown) => {
            failures.set(pk, getErrorMessage(error));
            return failures;
          }),
      );
      await Promise.all(promises);
      await this.fetch(true);

      const { offset } = getStoreValue(this.meta.pagination);
      const savedRecords = getStoreValue(this.savedRecords);
      const savedRecordsLength = savedRecords?.length || 0;
      const pkColumnId = this.columnsDataStore.get()?.primaryKeyColumnId;
      const savedRecordKeys = new Set(
        savedRecords.map((row) => getRowKey(row, pkColumnId)),
      );

      this.newRecords.update((existing) => {
        let retained = existing.filter(
          (row) => !successRowKeys.has(getRowKey(row, pkColumnId)),
        );
        retained = retained.filter(
          (row) => !savedRecordKeys.has(getRowKey(row, pkColumnId)),
        );

        if (retained.length === existing.length) {
          return existing;
        }
        let index = -1;
        retained = retained.map((row) => {
          index += 1;
          return {
            ...row,
            rowIndex: savedRecordsLength + index,
            identifier: generateRowIdentifier('new', offset, index),
          };
        });
        return retained;
      });
      this.meta.rowCreationStatus.delete([...savedRecordKeys]);
      this.meta.rowCreationStatus.delete([...successRowKeys]);
      this.meta.rowDeletionStatus.delete([...successRowKeys]);
      // this.meta.selectedRows.delete([...successRowKeys]);
      this.meta.rowDeletionStatus.setEntries(
        [...failures.entries()].map(([rowKey, errorMsg]) => [
          rowKey,
          { state: 'failure', errors: [errorMsg] },
        ]),
      );
    }
  }

  // TODO: It would be better to throw errors instead of silently failing
  // and returning a value.
  async updateCell(
    row: RecordRow | NewRecordRow | PlaceholderRow,
    column: Column,
  ): Promise<RecordRow> {
    // TODO compute and validate client side errors before saving
    const { record } = row;
    const { primaryKeyColumnId } = this.columnsDataStore.get();
    if (primaryKeyColumnId === undefined) {
      // eslint-disable-next-line no-console
      console.error('Unable to update record for a row without a primary key');
      return row;
    }
    const primaryKeyValue = record[primaryKeyColumnId];
    if (primaryKeyValue === undefined) {
      // eslint-disable-next-line no-console
      console.error(
        'Unable to update record for a row with a missing primary key value',
      );
      return row;
    }
    const rowKey = getRowKey(row, primaryKeyColumnId);
    const cellKey = getCellKey(rowKey, column.id);
    this.meta.cellModificationStatus.set(cellKey, { state: 'processing' });
    this.updatePromises?.get(cellKey)?.cancel();
    const promise = patchAPI<ApiRecordsResponse>(
      `${this.url}${String(primaryKeyValue)}/`,
      { [column.id]: record[column.id] },
    );
    if (!this.updatePromises) {
      this.updatePromises = new Map();
    }
    this.updatePromises.set(cellKey, promise);

    try {
      const result = await promise;
      this.meta.cellModificationStatus.set(cellKey, { state: 'success' });
      return {
        ...row,
        record: result.results[0],
      };
    } catch (err) {
      this.meta.cellModificationStatus.set(cellKey, {
        state: 'failure',
        errors: [`Unable to save cell. ${getErrorMessage(err)}`],
      });
    } finally {
      if (this.updatePromises.get(cellKey) === promise) {
        this.updatePromises.delete(cellKey);
      }
    }
    return row;
  }

  getNewEmptyRecord(): NewRecordRow {
    const { offset } = getStoreValue(this.meta.pagination);
    const savedRecords = getStoreValue(this.savedRecords);
    const savedRecordsLength = savedRecords?.length || 0;
    const existingNewRecords = getStoreValue(this.newRecords);
    const identifier = generateRowIdentifier(
      'new',
      offset,
      existingNewRecords.length,
    );
    const record = Object.fromEntries(
      getStoreValue(this.columnsDataStore)
        .columns.filter((column) => column.default === null)
        .map((column) => [String(column.id), null]),
    );
    const newRow: Row = {
      record,
      identifier,
      isNew: true,
      rowIndex: existingNewRecords.length + savedRecordsLength,
    };
    return newRow;
  }

  private async createRecord(
    row: NewRecordRow | PlaceholderRow,
  ): Promise<NewRecordRow> {
    const { primaryKeyColumnId, columns } = this.columnsDataStore.get();
    const rowKey = getRowKey(row, primaryKeyColumnId);
    validateRow({
      row,
      rowKey,
      columns,
      cellClientSideErrors: this.meta.cellClientSideErrors,
    });
    if (getStoreValue(this.meta.rowsWithClientSideErrors).has(rowKey)) {
      return row;
    }

    const rowKeyOfBlankRow = getRowKey(row, primaryKeyColumnId);
    this.meta.rowCreationStatus.set(rowKeyOfBlankRow, { state: 'processing' });
    this.createPromises?.get(rowKeyOfBlankRow)?.cancel();
<<<<<<< HEAD
    const promise = postAPI<ApiRecordsResponse>(
      this.url,
      prepareRowForRequest(row),
    );
=======
    const promise = postAPI<ApiRecord>(this.url, row.record);
>>>>>>> e5636a2c
    if (!this.createPromises) {
      this.createPromises = new Map();
    }
    this.createPromises.set(rowKeyOfBlankRow, promise);

    try {
<<<<<<< HEAD
      const response = await promise;
      const record = response.results[0];
      const newRow: Row = {
=======
      const record = await promise;
      let newRow: NewRecordRow = {
>>>>>>> e5636a2c
        ...row,
        record,
      };
      if (isPlaceholderRow(newRow)) {
        const { isAddPlaceholder, ...newRecordRow } = newRow;
        newRow = newRecordRow;
      }

      const rowKeyWithRecord = getRowKey(newRow, primaryKeyColumnId);
      this.meta.rowCreationStatus.delete(rowKeyOfBlankRow);
      this.meta.rowCreationStatus.set(rowKeyWithRecord, { state: 'success' });
      this.newRecords.update((existing) =>
        existing.map((entry) => {
          if (entry.identifier === row.identifier) {
            return newRow;
          }
          return entry;
        }),
      );
      this.totalCount.update((count) => (count ?? 0) + 1);
      return newRow;
    } catch (err) {
      this.meta.rowCreationStatus.set(rowKeyOfBlankRow, {
        state: 'failure',
        errors: [getErrorMessage(err)],
      });
    } finally {
      if (this.createPromises.get(rowKeyOfBlankRow) === promise) {
        this.createPromises.delete(rowKeyOfBlankRow);
      }
    }
    return row;
  }

  async createOrUpdateRecord(
    row: RecordRow | NewRecordRow | PlaceholderRow,
    column: Column,
  ): Promise<RecordRow | NewRecordRow> {
    const { primaryKeyColumnId } = this.columnsDataStore.get();

    // Row may not have been updated yet in view when additional request is made.
    // So check current values to ensure another row has not been created.
    const existingNewRecordRow = getStoreValue(this.newRecords).find(
      (entry) => entry.identifier === row.identifier,
    );

    if (!existingNewRecordRow && isPlaceholderRow(row)) {
      this.newRecords.update((existing) => {
        const { isAddPlaceholder: unused, ...newRow } = row;
        existing.push({
          ...newRow,
          isNew: true,
        });
        return existing;
      });
    }

    let result: RecordRow;
    if (
      primaryKeyColumnId &&
      existingNewRecordRow?.record[primaryKeyColumnId] === undefined &&
      rowHasNewRecord(row) &&
      row.record[primaryKeyColumnId] === undefined
    ) {
      result = await this.createRecord(row);
    } else {
      result = await this.updateCell(row, column);
    }
    return result;
  }

  async addEmptyRecord(): Promise<void> {
    const row = this.getNewEmptyRecord();
    this.newRecords.update((existing) => existing.concat(row));
    await this.createRecord(row);
  }

  getIterationKey(index: number): string {
    const savedRecords = getStoreValue(this.savedRecords);
    if (savedRecords?.[index]) {
      return savedRecords[index].identifier;
    }
    const savedLength = savedRecords?.length || 0;
    const newRecordsData = getStoreValue(this.newRecords);
    if (newRecordsData?.[index + savedLength]) {
      return newRecordsData[index + savedLength].identifier;
    }
    return `__index_${index}`;
  }

  getRecordRows(): RecordRow[] {
    const savedRecordRows = getStoreValue(this.savedRecords).filter(
      (row): row is RecordRow => !isGroupHeaderRow(row),
    );

    return [...savedRecordRows, ...getStoreValue(this.newRecords)];
  }

  destroy(): void {
    this.promise?.cancel();
    this.promise = undefined;

    this.requestParamsUnsubscriber();
  }
}<|MERGE_RESOLUTION|>--- conflicted
+++ resolved
@@ -590,28 +590,16 @@
     const rowKeyOfBlankRow = getRowKey(row, primaryKeyColumnId);
     this.meta.rowCreationStatus.set(rowKeyOfBlankRow, { state: 'processing' });
     this.createPromises?.get(rowKeyOfBlankRow)?.cancel();
-<<<<<<< HEAD
-    const promise = postAPI<ApiRecordsResponse>(
-      this.url,
-      prepareRowForRequest(row),
-    );
-=======
-    const promise = postAPI<ApiRecord>(this.url, row.record);
->>>>>>> e5636a2c
+    const promise = postAPI<ApiRecordsResponse>(this.url, row.record);
     if (!this.createPromises) {
       this.createPromises = new Map();
     }
     this.createPromises.set(rowKeyOfBlankRow, promise);
 
     try {
-<<<<<<< HEAD
       const response = await promise;
       const record = response.results[0];
-      const newRow: Row = {
-=======
-      const record = await promise;
       let newRow: NewRecordRow = {
->>>>>>> e5636a2c
         ...row,
         record,
       };
