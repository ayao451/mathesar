import { writable, get as getStoreValue } from 'svelte/store';
import {
  States,
  getAPI,
  deleteAPI,
  patchAPI,
  postAPI,
} from '@mathesar/utils/api';
import type { Writable, Unsubscriber } from 'svelte/store';
import type { CancellablePromise } from '@mathesar-component-library';
import type { DBObjectEntry } from '@mathesar/AppTypes';
import type {
  Result as ApiRecord,
  Response as ApiRecordsResponse,
  Group as ApiGroup,
  Grouping as ApiGrouping,
  ResultValue,
  GroupingMode,
  GetRequestParams as ApiGetRequestParams,
} from '@mathesar/api/tables/records';
import type { Column } from '@mathesar/api/tables/columns';
import { getErrorMessage } from '@mathesar/utils/errors';
import type Pagination from '@mathesar/utils/Pagination';
import type { Meta } from './meta';
import type { RowKey } from './utils';
import { validateRow, getCellKey } from './utils';
<<<<<<< HEAD
import type { ColumnsDataStore, Column } from './columns';
=======
import type { ColumnsDataStore } from './columns';
import type { Pagination } from './pagination';
>>>>>>> 018e8667
import type { Sorting } from './sorting';
import type { Grouping as GroupingTODORename } from './grouping';
import type { Filtering } from './filtering';
import { TabularType } from './TabularType';

export interface RecordsRequestParamsData {
  pagination: Pagination;
  sorting: Sorting;
  grouping: GroupingTODORename;
  filtering: Filtering;
}

function buildFetchQueryString(data: RecordsRequestParamsData): string {
  const params: ApiGetRequestParams = {
    ...data.pagination.recordsRequestParams(),
    ...data.sorting.recordsRequestParamsIncludingGrouping(data.grouping),
    ...data.grouping.recordsRequestParams(),
    ...data.filtering.recordsRequestParams(),
  };
  const entries: [string, string][] = Object.entries(params).map(([k, v]) => {
    const value = typeof v === 'string' ? v : JSON.stringify(v);
    return [k, value];
  });
  return new URLSearchParams(entries).toString();
}

export interface Group {
  count: number;
  firstValue: ResultValue;
  lastValue: ResultValue;
  resultIndices: number[];
}

export interface Grouping {
  columnIds: number[];
  mode: GroupingMode;
  groups: Group[];
}

function buildGroup(apiGroup: ApiGroup): Group {
  return {
    count: apiGroup.count,
    firstValue: apiGroup.first_value,
    lastValue: apiGroup.last_value,
    resultIndices: apiGroup.result_indices,
  };
}

function buildGrouping(apiGrouping: ApiGrouping): Grouping {
  return {
    columnIds: apiGrouping.columns,
    mode: apiGrouping.mode,
    groups: apiGrouping.groups.map(buildGroup),
  };
}

export interface Row {
  /**
   * Can be `undefined` because some rows don't have an associated record, e.g.
   * group headers, dummy rows, etc.
   */
  record?: ApiRecord;
  identifier: string;
  isAddPlaceholder?: boolean;
  isNew?: boolean;
  isNewHelpText?: boolean;
  isGroupHeader?: boolean;
  group?: Group;
  rowIndex?: number;
  groupValues?: Record<string, unknown>;
}

export interface TableRecordsData {
  state: States;
  error?: string;
  savedRecords: Row[];
  totalCount: number;
  grouping?: Grouping;
}

export function getRowKey(row: Row, primaryKeyColumnId?: Column['id']): string {
  if (row.record && primaryKeyColumnId !== undefined) {
    const primaryKeyCellValue = row.record[primaryKeyColumnId];
    if (primaryKeyCellValue) {
      return String(primaryKeyCellValue);
    }
  }
  if (row.isNew) {
    return row.identifier;
  }
  return '';
}

function generateRowIdentifier(
  type: 'groupHeader' | 'normal' | 'dummy' | 'new',
  offset: number,
  index: number,
): string {
  return `__${offset}_${type}_${index}`;
}

function getRecordIndexToGroupMap(groups: Group[]): Map<number, Group> {
  const map = new Map<number, Group>();
  groups.forEach((group) => {
    group.resultIndices.forEach((resultIndex) => {
      map.set(resultIndex, group);
    });
  });
  return map;
}

function preprocessRecords({
  records,
  offset,
  grouping,
}: {
  records: ApiRecord[];
  offset: number;
  grouping?: Grouping;
}): Row[] {
  const groupingColumnIds = grouping?.columnIds ?? [];
  const isResultGrouped = groupingColumnIds.length > 0;
  const combinedRecords: Row[] = [];
  let index = 0;
  let groupIndex = 0;
  let existingRecordIndex = 0;

  const recordIndexToGroupMap = getRecordIndexToGroupMap(
    grouping?.groups ?? [],
  );

  records?.forEach((record) => {
    if (isResultGrouped) {
      let isGroup = false;
      if (index === 0) {
        isGroup = true;
      } else {
        for (const id of groupingColumnIds) {
          if (records[index - 1][id] !== records[index][id]) {
            isGroup = true;
            break;
          }
        }
      }

      if (isGroup) {
        combinedRecords.push({
          record,
          isGroupHeader: true,
          group: recordIndexToGroupMap.get(index),
          identifier: generateRowIdentifier('groupHeader', offset, groupIndex),
          groupValues: record,
        });
        groupIndex += 1;
      }
    }

    combinedRecords.push({
      record,
      identifier: generateRowIdentifier('normal', offset, existingRecordIndex),
      rowIndex: index,
    });
    index += 1;
    existingRecordIndex += 1;
  });
  return combinedRecords;
}

function prepareRowForRequest(row: Row): ApiRecord {
  return row.record ?? {};
}

export class RecordsData {
  private type: TabularType;

  private parentId: DBObjectEntry['id'];

  private url: string;

  private meta: Meta;

  private columnsDataStore: ColumnsDataStore;

  state: Writable<States>;

  savedRecords: Writable<Row[]>;

  newRecords: Writable<Row[]>;

  grouping: Writable<Grouping | undefined>;

  totalCount: Writable<number | undefined>;

  error: Writable<string | undefined>;

  private promise: CancellablePromise<ApiRecordsResponse> | undefined;

  // @ts-ignore: https://github.com/centerofci/mathesar/issues/1055
  private createPromises: Map<unknown, CancellablePromise<unknown>>;

  // @ts-ignore: https://github.com/centerofci/mathesar/issues/1055
  private updatePromises: Map<unknown, CancellablePromise<unknown>>;

  private fetchCallback?: (storeData: TableRecordsData) => void;

  private requestParamsUnsubscriber: Unsubscriber;

  constructor(
    type: TabularType,
    parentId: number,
    meta: Meta,
    columnsDataStore: ColumnsDataStore,
    fetchCallback?: (storeData: TableRecordsData) => void,
  ) {
    this.type = type;
    this.parentId = parentId;

    this.state = writable(States.Loading);
    this.savedRecords = writable([]);
    this.newRecords = writable([]);
    this.grouping = writable(undefined);
    this.totalCount = writable(undefined);
    this.error = writable(undefined);

    this.meta = meta;
    this.columnsDataStore = columnsDataStore;
    const tabularEntity = this.type === TabularType.Table ? 'tables' : 'views';
    this.url = `/api/db/v0/${tabularEntity}/${this.parentId}/records/`;
    this.fetchCallback = fetchCallback;
    void this.fetch();

    // TODO: Create base class to abstract subscriptions and unsubscriptions
    this.requestParamsUnsubscriber =
      this.meta.recordsRequestParamsData.subscribe(() => {
        void this.fetch();
      });
  }

  async fetch(
    retainExistingRows = false,
  ): Promise<TableRecordsData | undefined> {
    this.promise?.cancel();
    const { offset } = getStoreValue(this.meta.pagination);

    this.savedRecords.update((existingData) => {
      let data = [...existingData];
      data.length = getStoreValue(this.meta.pagination).size;

      let index = -1;
      data = data.map((entry) => {
        index += 1;
        if (!retainExistingRows || !entry) {
          return {
            state: 'loading',
            identifier: generateRowIdentifier('dummy', offset, index),
            rowIndex: index,
            record: {},
          };
        }
        return entry;
      });

      return data;
    });
    this.error.set(undefined);
    if (!retainExistingRows) {
      this.state.set(States.Loading);
      this.newRecords.set([]);
      this.meta.cellClientSideErrors.clear();
      this.meta.cellModificationStatus.clear();
      this.meta.rowCreationStatus.clear();
      this.meta.rowDeletionStatus.clear();
    }

    try {
      const params = getStoreValue(this.meta.recordsRequestParamsData);
      const queryString = buildFetchQueryString(params);
      this.promise = getAPI<ApiRecordsResponse>(`${this.url}?${queryString}`);
      const response = await this.promise;
      const totalCount = response.count || 0;
      const grouping = response.grouping
        ? buildGrouping(response.grouping)
        : undefined;
      const records = preprocessRecords({
        records: response.results,
        offset,
        grouping,
      });
      const tableRecordsData: TableRecordsData = {
        state: States.Done,
        savedRecords: records,
        grouping,
        totalCount,
      };
      this.savedRecords.set(records);
      this.state.set(States.Done);
      this.grouping.set(grouping);
      this.totalCount.set(totalCount);
      this.error.set(undefined);
      this.fetchCallback?.(tableRecordsData);
      return tableRecordsData;
    } catch (err) {
      this.state.set(States.Error);
      this.error.set(
        err instanceof Error ? err.message : 'Unable to load records',
      );
    }
    return undefined;
  }

  async deleteSelected(): Promise<void> {
    const rowKeys = [...this.meta.selectedRows.getValues()];

    if (rowKeys.length > 0) {
      this.meta.rowDeletionStatus.setMultiple(rowKeys, { state: 'processing' });

      const successRowKeys = new Set<RowKey>();
      /** Values are error messages */
      const failures = new Map<RowKey, string>();
      // TODO: Convert this to single request
      const promises = rowKeys.map((pk) =>
        deleteAPI<RowKey>(`${this.url}${pk}/`)
          .then(() => {
            successRowKeys.add(pk);
            return successRowKeys;
          })
          .catch((error: unknown) => {
            failures.set(pk, getErrorMessage(error));
            return failures;
          }),
      );
      await Promise.all(promises);
      await this.fetch(true);

      const { offset } = getStoreValue(this.meta.pagination);
      const savedRecords = getStoreValue(this.savedRecords);
      const savedRecordsLength = savedRecords?.length || 0;
      const pkColumnId = this.columnsDataStore.get()?.primaryKeyColumnId;
      const savedRecordKeys = new Set(
        savedRecords.map((row) => getRowKey(row, pkColumnId)),
      );

      this.newRecords.update((existing) => {
        let retained = existing.filter(
          (row) => !successRowKeys.has(getRowKey(row, pkColumnId)),
        );
        retained = retained.filter(
          (row) => !savedRecordKeys.has(getRowKey(row, pkColumnId)),
        );

        if (retained.length === existing.length) {
          return existing;
        }
        let index = -1;
        retained = retained.map((row) => {
          index += 1;
          return {
            ...row,
            rowIndex: savedRecordsLength + index,
            identifier: generateRowIdentifier('new', offset, index),
          };
        });
        return retained;
      });
      this.meta.rowCreationStatus.delete([...savedRecordKeys]);
      this.meta.rowCreationStatus.delete([...successRowKeys]);
      this.meta.rowDeletionStatus.delete([...successRowKeys]);
      this.meta.selectedRows.delete([...successRowKeys]);
      this.meta.rowDeletionStatus.setEntries(
        [...failures.entries()].map(([rowKey, errorMsg]) => [
          rowKey,
          { state: 'failure', errors: [errorMsg] },
        ]),
      );
    }
  }

  // TODO: It would be better to throw errors instead of silently failing
  // and returning a value.
  async updateCell(row: Row, column: Column): Promise<Row> {
    // TODO compute and validate client side errors before saving
    const { record } = row;
    if (!record) {
      console.error('Unable to update row that does not have a record');
      return row;
    }
    const { primaryKeyColumnId } = this.columnsDataStore.get();
    if (!primaryKeyColumnId) {
      // eslint-disable-next-line no-console
      console.error('Unable to update record for a row without a primary key');
      return row;
    }
    const primaryKeyValue = record[primaryKeyColumnId];
    if (primaryKeyValue === undefined) {
      // eslint-disable-next-line no-console
      console.error(
        'Unable to update record for a row with a missing primary key value',
      );
      return row;
    }
    const rowKey = getRowKey(row, primaryKeyColumnId);
    const cellKey = getCellKey(rowKey, column.id);
    this.meta.cellModificationStatus.set(cellKey, { state: 'processing' });
    this.updatePromises?.get(cellKey)?.cancel();
    const promise = patchAPI<ApiRecord>(
      `${this.url}${String(primaryKeyValue)}/`,
      { [column.id]: record[column.id] },
    );
    if (!this.updatePromises) {
      this.updatePromises = new Map();
    }
    this.updatePromises.set(cellKey, promise);

    try {
      const result = await promise;
      this.meta.cellModificationStatus.set(cellKey, { state: 'success' });
      return {
        ...row,
        record: result,
      };
    } catch (err) {
      this.meta.cellModificationStatus.set(cellKey, {
        state: 'failure',
        errors: [`Unable to save cell. ${getErrorMessage(err)}`],
      });
    } finally {
      if (this.updatePromises.get(cellKey) === promise) {
        this.updatePromises.delete(cellKey);
      }
    }
    return row;
  }

  getNewEmptyRecord(): Row {
    const { offset } = getStoreValue(this.meta.pagination);
    const savedRecords = getStoreValue(this.savedRecords);
    const savedRecordsLength = savedRecords?.length || 0;
    const existingNewRecords = getStoreValue(this.newRecords);
    const identifier = generateRowIdentifier(
      'new',
      offset,
      existingNewRecords.length,
    );
    const record = Object.fromEntries(
      getStoreValue(this.columnsDataStore)
        .columns.filter((column) => column.default === null)
        .map((column) => [String(column.id), null]),
    );
    const newRow: Row = {
      record,
      identifier,
      isNew: true,
      rowIndex: existingNewRecords.length + savedRecordsLength,
    };
    return newRow;
  }

  async createRecord(row: Row): Promise<Row> {
    const { primaryKeyColumnId, columns } = this.columnsDataStore.get();
    const rowKey = getRowKey(row, primaryKeyColumnId);
    validateRow({
      row,
      rowKey,
      columns,
      cellClientSideErrors: this.meta.cellClientSideErrors,
    });
    if (getStoreValue(this.meta.rowsWithClientSideErrors).has(rowKey)) {
      return row;
    }

    const rowKeyOfBlankRow = getRowKey(row, primaryKeyColumnId);
    this.meta.rowCreationStatus.set(rowKeyOfBlankRow, { state: 'processing' });
    this.createPromises?.get(rowKeyOfBlankRow)?.cancel();
    const promise = postAPI<ApiRecord>(this.url, prepareRowForRequest(row));
    if (!this.createPromises) {
      this.createPromises = new Map();
    }
    this.createPromises.set(rowKeyOfBlankRow, promise);

    try {
      const record = await promise;
      const newRow: Row = {
        ...row,
        record,
        isAddPlaceholder: false,
      };
      const rowKeyWithRecord = getRowKey(newRow, primaryKeyColumnId);
      this.meta.rowCreationStatus.delete(rowKeyOfBlankRow);
      this.meta.rowCreationStatus.set(rowKeyWithRecord, { state: 'success' });
      this.newRecords.update((existing) =>
        existing.map((entry) => {
          if (entry.identifier === row.identifier) {
            return newRow;
          }
          return entry;
        }),
      );
      this.totalCount.update((count) => (count ?? 0) + 1);
      return newRow;
    } catch (err) {
      this.meta.rowCreationStatus.set(rowKeyOfBlankRow, {
        state: 'failure',
        errors: [getErrorMessage(err)],
      });
    } finally {
      if (this.createPromises.get(rowKeyOfBlankRow) === promise) {
        this.createPromises.delete(rowKeyOfBlankRow);
      }
    }
    return row;
  }

  async createOrUpdateRecord(row: Row, column: Column): Promise<Row> {
    const { primaryKeyColumnId } = this.columnsDataStore.get();

    // Row may not have been updated yet in view when additional request is made.
    // So check current values to ensure another row has not been created.
    const existingNewRecordRow = getStoreValue(this.newRecords).find(
      (entry) => entry.identifier === row.identifier,
    );

    if (!existingNewRecordRow && row.isAddPlaceholder) {
      this.newRecords.update((existing) => {
        existing.push({
          ...row,
          isAddPlaceholder: false,
        });
        return existing;
      });
    }

    let result = row;
    if (
      primaryKeyColumnId &&
      !existingNewRecordRow?.record?.[primaryKeyColumnId] &&
      row.isNew &&
      !row.record?.[primaryKeyColumnId]
    ) {
      result = await this.createRecord(row);
    } else {
      result = await this.updateCell(row, column);
    }
    return result;
  }

  async addEmptyRecord(): Promise<void> {
    const row = this.getNewEmptyRecord();
    this.newRecords.update((existing) => existing.concat(row));
    await this.createRecord(row);
  }

  getIterationKey(index: number): string {
    const savedRecords = getStoreValue(this.savedRecords);
    if (savedRecords?.[index]) {
      return savedRecords[index].identifier;
    }
    const savedLength = savedRecords?.length || 0;
    const newRecordsData = getStoreValue(this.newRecords);
    if (newRecordsData?.[index + savedLength]) {
      return newRecordsData[index + savedLength].identifier;
    }
    return `__index_${index}`;
  }

  destroy(): void {
    this.promise?.cancel();
    this.promise = undefined;

    this.requestParamsUnsubscriber();
  }
}<|MERGE_RESOLUTION|>--- conflicted
+++ resolved
@@ -24,12 +24,7 @@
 import type { Meta } from './meta';
 import type { RowKey } from './utils';
 import { validateRow, getCellKey } from './utils';
-<<<<<<< HEAD
-import type { ColumnsDataStore, Column } from './columns';
-=======
 import type { ColumnsDataStore } from './columns';
-import type { Pagination } from './pagination';
->>>>>>> 018e8667
 import type { Sorting } from './sorting';
 import type { Grouping as GroupingTODORename } from './grouping';
 import type { Filtering } from './filtering';
