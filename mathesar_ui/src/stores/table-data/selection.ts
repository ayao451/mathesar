import type { Column } from '@mathesar/api/tables/columns';
import { ImmutableSet, WritableSet } from '@mathesar-component-library';
import { get } from 'svelte/store';
import type { Unsubscriber } from 'svelte/store';
import type { Row, RecordsData } from './records';
import type { ColumnsDataStore } from './columns';
import type { Display } from './display';

const DEFAULT_ROW_INDEX = 0;
const ROW_COLUMN_SEPARATOR = '-';

type Cell = [Row, Column];

type SelectionBounds = {
  startRowIndex: number;
  endRowIndex: number;
  startColumnIndex: number;
  endColumnIndex: number;
};

/**
 * Creates Unique identifier for a cell using rowIndex and columnId
 * Storing this identifier instead of an object {rowIndex: number, columnId: number}
 * enables easier usage of the Set data type & faster equality checks
 */
export const createSelectedCellIdentifier = (
  { rowIndex }: Row,
  { id }: Column,
): string => `${rowIndex || DEFAULT_ROW_INDEX}${ROW_COLUMN_SEPARATOR}${id}`;

export const isRowSelected = (
  selectedCells: ImmutableSet<string>,
  row: Row,
): boolean =>
  !!row.record &&
  selectedCells
    .valuesArray()
    .some((cell) => cell.startsWith(`${row.rowIndex || DEFAULT_ROW_INDEX}-`));

export const isColumnSelected = (
  selectedCells: ImmutableSet<string>,
  selectedColumns: ImmutableSet<number>,
  column: Column,
): boolean =>
  selectedColumns.has(column.id) ||
  selectedCells.valuesArray().some((cell) => cell.endsWith(`-${column.id}`));

export const isCellSelected = (
  selectedCells: ImmutableSet<string>,
  row: Row,
  column: Column,
): boolean => selectedCells.has(createSelectedCellIdentifier(row, column));

export function getSelectedColumnId(selectedCell: string): number {
  return Number(selectedCell.split(ROW_COLUMN_SEPARATOR)[1]);
}

export function getSelectedRowId(selectedCell: string): number {
  return Number(selectedCell.split(ROW_COLUMN_SEPARATOR)[0]);
}

export function getSelectedUniqueColumnsId(selectedCells: ImmutableSet<string>, selectedColumns: ImmutableSet<number>): number[] {
  const setOfUniqueColumnIds = new Set(
    [
      ...[...selectedCells].map(getSelectedColumnId),
      ...selectedColumns
    ]
<<<<<<< HEAD
  );
=======
  )
>>>>>>> fab830e9
  return Array.from(setOfUniqueColumnIds);
}

export class Selection {
  private columnsDataStore: ColumnsDataStore;

  private recordsData: RecordsData;

  private selectionBounds: SelectionBounds | undefined;

  private activeCellUnsubscriber: Unsubscriber;

  selectedCells: WritableSet<string>;

  /**
   * NOTE: This is only used when there are no cells in the table
   * DO NOT USE THIS FOR ANY OTHER PURPOSES WHEN THERE IS ATLEAST ONE CELL IN THE TABLE
   */
  selectedColumns: WritableSet<number>;

  freezeSelection: boolean;

  display: Display;

  constructor(
    columnsDataStore: ColumnsDataStore,
    recordsData: RecordsData,
    display: Display,
  ) {
    this.selectedCells = new WritableSet<string>();
    this.selectedColumns = new WritableSet<number>();
    this.columnsDataStore = columnsDataStore;
    this.recordsData = recordsData;
    this.freezeSelection = false;
    this.display = display;

    // This event terminates the cell selection process
    // specially useful when selecting multiple cells
    // Adding this on document to enable boundry cells selection
    // when the user drags the mouse out of the table view
    document.addEventListener('mouseup', () => {
      this.onEndSelection();
    });

    // Keep active cell and selected cell in sync
    this.activeCellUnsubscriber = this.display.activeCell.subscribe(
      (activeCell) => {
        if (activeCell) {
          const activeCellRow = this.allRows.find(
            (row) => row.rowIndex === activeCell.rowIndex,
          );
          const activeCellColumn = this.allColumns.find(
            (column) => column.id === activeCell.columnId,
          );
          if (activeCellRow && activeCellColumn) {
            /**
             * This handles the very rare edge case
             * when the user starts the selection using mouse
             * but before ending(mouseup event)
             * she change the active cell using keyboard
             */
            this.selectionBounds = undefined;
            this.selectMultipleCells([[activeCellRow, activeCellColumn]]);
          }
        } else {
          this.resetSelection();
        }
      },
    );
  }

  onStartSelection(row: Row, column: Column): void {
    if (this.freezeSelection) {
      return;
    }
    // Clear any existing selection
    this.resetSelection();

    // Initialize the bounds of the selection
    this.selectionBounds = {
      startColumnIndex: column.id,
      endColumnIndex: column.id,
      startRowIndex: row.rowIndex || DEFAULT_ROW_INDEX,
      endRowIndex: row.rowIndex || DEFAULT_ROW_INDEX,
    };
  }

  onMouseEnterWhileSelection(row: Row, column: Column): void {
    const { rowIndex = DEFAULT_ROW_INDEX } = row;
    const columnIndex = column.id;

    // If there is no selection start cell,
    // this means the selection was never initiated
    if (!this.selectionBounds || this.freezeSelection) {
      return;
    }

    this.selectionBounds.endRowIndex = rowIndex;
    this.selectionBounds.endColumnIndex = columnIndex;

    const cells = this.getIncludedCells(this.selectionBounds);
    this.selectMultipleCells(cells);
  }

  get allRows(): Row[] {
    const { savedRecords, newRecords } = this.recordsData;
    return [...get(savedRecords), ...get(newRecords)];
  }

  get allColumns(): Column[] {
    return this.columnsDataStore.get().columns;
  }

  onEndSelection(): void {
    if (this.selectionBounds) {
      const cells = this.getIncludedCells(this.selectionBounds);
      this.selectMultipleCells(cells);
      this.selectionBounds = undefined;
    }
  }

  getIncludedCells(selectionBounds: SelectionBounds): Cell[] {
    const { startRowIndex, endRowIndex, startColumnIndex, endColumnIndex } =
      selectionBounds;
    const minRowIndex = Math.min(startRowIndex, endRowIndex);
    const maxRowIndex = Math.max(startRowIndex, endRowIndex);
    const minColumnIndex = Math.min(startColumnIndex, endColumnIndex);
    const maxColumnIndex = Math.max(startColumnIndex, endColumnIndex);

    const cells: Cell[] = [];
    this.allRows.forEach((row) => {
      const { rowIndex = DEFAULT_ROW_INDEX } = row;
      if (rowIndex >= minRowIndex && rowIndex <= maxRowIndex) {
        this.allColumns.forEach((column) => {
          if (column.id >= minColumnIndex && column.id <= maxColumnIndex) {
            cells.push([row, column]);
          }
        });
      }
    });
    return cells;
  }

  private selectMultipleCells(cells: Array<Cell>) {
    const identifiers = cells.map(([row, column]) =>
      createSelectedCellIdentifier(row, column),
    );
    this.selectedCells.reconstruct(identifiers);
  }

  resetSelection(): void {
    this.selectionBounds = undefined;
    this.selectedColumns.clear();
    this.selectedCells.clear();
  }

  isCompleteColumnSelected(column: Column): boolean {
    if (this.allRows.length) {
      return this.selectedColumns.getHas(column.id) || this.allRows.every((row) =>
        isCellSelected(get(this.selectedCells), row, column),
      );
<<<<<<< HEAD
    }
      return this.selectedColumns.getHas(column.id);
=======
    } else {
      return this.selectedColumns.getHas(column.id)
    }
>>>>>>> fab830e9
  }

  isCompleteRowSelected(row: Row): boolean {
    return !!this.allColumns.length && this.allColumns.every((column) =>
      isCellSelected(get(this.selectedCells), row, column),
    );
  }

  toggleColumnSelection(column: Column): void {
    const isCompleteColumnSelected = this.isCompleteColumnSelected(column);

    if (isCompleteColumnSelected) {
      // Clear the selection - deselect the column
      this.resetSelection();
<<<<<<< HEAD
    } else if (!this.allRows.length) {
=======
    } else {
      if (!this.allRows.length) {
>>>>>>> fab830e9
        this.resetSelection();
        this.selectedColumns.add(column.id);
      } else {
        const cells: Cell[] = [];
        this.allRows.forEach((row) => {
          cells.push([row, column]);
        });

        // Clearing the selection
        // since we do not have cmd+click to select
        // disjointed cells
        this.resetSelection();
        this.selectMultipleCells(cells);
      }
<<<<<<< HEAD
=======
    }
>>>>>>> fab830e9
  }

  toggleRowSelection(row: Row): void {
    const isCompleteRowSelected = this.isCompleteRowSelected(row);

    if (isCompleteRowSelected) {
      // Clear the selection - deselect the row
      this.resetSelection();
    } else {
      const cells: Cell[] = [];
      this.allColumns.forEach((column) => {
        cells.push([row, column]);
      });

      // Clearing the selection
      // since we do not have cmd+click to select
      // disjointed cells
      this.resetSelection();
      this.selectMultipleCells(cells);
    }
  }

  destroy(): void {
    this.activeCellUnsubscriber();
  }
}<|MERGE_RESOLUTION|>--- conflicted
+++ resolved
@@ -65,11 +65,7 @@
       ...[...selectedCells].map(getSelectedColumnId),
       ...selectedColumns
     ]
-<<<<<<< HEAD
   );
-=======
-  )
->>>>>>> fab830e9
   return Array.from(setOfUniqueColumnIds);
 }
 
@@ -231,14 +227,8 @@
       return this.selectedColumns.getHas(column.id) || this.allRows.every((row) =>
         isCellSelected(get(this.selectedCells), row, column),
       );
-<<<<<<< HEAD
-    }
-      return this.selectedColumns.getHas(column.id);
-=======
-    } else {
-      return this.selectedColumns.getHas(column.id)
-    }
->>>>>>> fab830e9
+    }
+    return this.selectedColumns.getHas(column.id);
   }
 
   isCompleteRowSelected(row: Row): boolean {
@@ -253,30 +243,21 @@
     if (isCompleteColumnSelected) {
       // Clear the selection - deselect the column
       this.resetSelection();
-<<<<<<< HEAD
     } else if (!this.allRows.length) {
-=======
+      this.resetSelection();
+      this.selectedColumns.add(column.id);
     } else {
-      if (!this.allRows.length) {
->>>>>>> fab830e9
-        this.resetSelection();
-        this.selectedColumns.add(column.id);
-      } else {
-        const cells: Cell[] = [];
-        this.allRows.forEach((row) => {
-          cells.push([row, column]);
-        });
-
-        // Clearing the selection
-        // since we do not have cmd+click to select
-        // disjointed cells
-        this.resetSelection();
-        this.selectMultipleCells(cells);
-      }
-<<<<<<< HEAD
-=======
-    }
->>>>>>> fab830e9
+      const cells: Cell[] = [];
+      this.allRows.forEach((row) => {
+        cells.push([row, column]);
+      });
+
+      // Clearing the selection
+      // since we do not have cmd+click to select
+      // disjointed cells
+      this.resetSelection();
+      this.selectMultipleCells(cells);
+    }
   }
 
   toggleRowSelection(row: Row): void {
