import { derived, writable, get } from 'svelte/store';
import type { Readable, Writable, Unsubscriber } from 'svelte/store';
import {
  getAPI,
  postAPI,
  States,
  deleteAPI,
  patchAPI,
} from '@mathesar/utils/api';
import { preloadCommonData } from '@mathesar/utils/preloadData';
import type { DBObjectEntry, SchemaEntry } from '@mathesar/AppTypes';
<<<<<<< HEAD
import type { SplitTableResponse, TableEntry } from '@mathesar/api/tables';
=======
import type { TableEntry, MinimalColumnDetails } from '@mathesar/api/tables';
>>>>>>> 07e404f2
import type { PaginatedResponse } from '@mathesar/utils/api';
import { CancellablePromise } from '@mathesar-component-library';

import { currentSchemaId } from './schemas';

const commonData = preloadCommonData();

export interface DBTablesStoreData {
  state: States;
  data: Map<TableEntry['id'], TableEntry>;
  error?: string;
}

const schemaTablesStoreMap: Map<
  SchemaEntry['id'],
  Writable<DBTablesStoreData>
> = new Map();
const schemaTablesRequestMap: Map<
  SchemaEntry['id'],
  CancellablePromise<PaginatedResponse<TableEntry>>
> = new Map();

function sortedTableEntries(tableEntries: TableEntry[]): TableEntry[] {
  return [...tableEntries].sort((a, b) => a.name.localeCompare(b.name));
}

function setSchemaTablesStore(
  schemaId: SchemaEntry['id'],
  tableEntries?: TableEntry[],
): Writable<DBTablesStoreData> {
  const tables: DBTablesStoreData['data'] = new Map();
  if (tableEntries) {
    sortedTableEntries(tableEntries).forEach((entry) => {
      tables.set(entry.id, entry);
    });
  }

  const storeValue: DBTablesStoreData = {
    state: States.Done,
    data: tables,
    error: undefined,
  };

  let store = schemaTablesStoreMap.get(schemaId);
  if (!store) {
    store = writable(storeValue);
    schemaTablesStoreMap.set(schemaId, store);
  } else {
    store.set(storeValue);
  }
  return store;
}

export function removeTablesInSchemaTablesStore(
  schemaId: SchemaEntry['id'],
): void {
  schemaTablesStoreMap.delete(schemaId);
}

export async function refetchTablesForSchema(
  schemaId: SchemaEntry['id'],
): Promise<DBTablesStoreData | undefined> {
  const store = schemaTablesStoreMap.get(schemaId);
  if (!store) {
    console.error(`Tables store for schema: ${schemaId} not found.`);
    return undefined;
  }

  try {
    store.update((currentData) => ({
      ...currentData,
      state: States.Loading,
    }));

    schemaTablesRequestMap.get(schemaId)?.cancel();

    const tablesRequest = getAPI<PaginatedResponse<TableEntry>>(
      `/api/db/v0/tables/?schema=${schemaId}&limit=500`,
    );
    schemaTablesRequestMap.set(schemaId, tablesRequest);
    const response = await tablesRequest;
    const tableEntries = response.results || [];

    const schemaTablesStore = setSchemaTablesStore(schemaId, tableEntries);

    return get(schemaTablesStore);
  } catch (err) {
    store.update((currentData) => ({
      ...currentData,
      state: States.Error,
      error: err instanceof Error ? err.message : 'Error in fetching schemas',
    }));
    return undefined;
  }
}

let preload = true;

export function getTablesStoreForSchema(
  schemaId: SchemaEntry['id'],
): Writable<DBTablesStoreData> {
  let store = schemaTablesStoreMap.get(schemaId);
  if (!store) {
    store = writable({
      state: States.Loading,
      data: new Map(),
    });
    schemaTablesStoreMap.set(schemaId, store);
    if (preload) {
      preload = false;
      store = setSchemaTablesStore(schemaId, commonData?.tables ?? []);
    } else {
      void refetchTablesForSchema(schemaId);
    }
  } else if (get(store).error) {
    void refetchTablesForSchema(schemaId);
  }
  return store;
}

/**
 * TODO: Use a dedicated higher level Tables store and
 * remove this function.
 */
function findSchemaStoreForTable(id: TableEntry['id']) {
  return [...schemaTablesStoreMap.values()].find((entry) =>
    get(entry).data.has(id),
  );
}

function findAndUpdateTableStore(id: TableEntry['id'], tableEntry: TableEntry) {
  findSchemaStoreForTable(id)?.update((tableStoreData) => {
    const existingTableEntry = tableStoreData.data.get(id);
    const updatedTableEntry = {
      ...(existingTableEntry ?? {}),
      ...tableEntry,
    };
    tableStoreData.data.set(id, updatedTableEntry);
    const tableEntryMap: DBTablesStoreData['data'] = new Map();
    sortedTableEntries([...tableStoreData.data.values()]).forEach((entry) => {
      tableEntryMap.set(entry.id, entry);
    });
    return {
      ...tableStoreData,
      data: tableEntryMap,
    };
  });
}

export function deleteTable(id: number): CancellablePromise<TableEntry> {
  const promise = deleteAPI<TableEntry>(`/api/db/v0/tables/${id}/`);
  return new CancellablePromise(
    (resolve, reject) => {
      void promise.then((value) => {
        findSchemaStoreForTable(id)?.update((tableStoreData) => {
          tableStoreData.data.delete(id);
          return {
            ...tableStoreData,
            data: new Map(tableStoreData.data),
          };
        });
        return resolve(value);
      }, reject);
    },
    () => {
      promise.cancel();
    },
  );
}

export function renameTable(
  id: number,
  name: string,
): CancellablePromise<TableEntry> {
  const promise = patchAPI<TableEntry>(`/api/db/v0/tables/${id}/`, { name });
  return new CancellablePromise(
    (resolve, reject) => {
      void promise.then((value) => {
        findAndUpdateTableStore(id, value);
        return resolve(value);
      }, reject);
    },
    () => {
      promise.cancel();
    },
  );
}

export function createTable(
  schema: SchemaEntry['id'],
  tableArgs: {
    name?: string;
    dataFiles?: [number, ...number[]];
  },
): CancellablePromise<TableEntry> {
  const promise = postAPI<TableEntry>('/api/db/v0/tables/', {
    schema,
    name: tableArgs.name,
    data_files: tableArgs.dataFiles,
  });
  return new CancellablePromise(
    (resolve, reject) => {
      void promise.then((value) => {
        schemaTablesStoreMap.get(value.schema)?.update((existing) => {
          const tableEntryMap: DBTablesStoreData['data'] = new Map();
          sortedTableEntries([...existing.data.values(), value]).forEach(
            (entry) => {
              tableEntryMap.set(entry.id, entry);
            },
          );
          return {
            ...existing,
            data: tableEntryMap,
          };
        });
        return resolve(value);
      }, reject);
    },
    () => {
      promise.cancel();
    },
  );
}

export function patchTable(
  id: TableEntry['id'],
  patch: {
    name?: TableEntry['name'];
    import_verified?: TableEntry['import_verified'];
    columns?: MinimalColumnDetails[];
  },
): CancellablePromise<TableEntry> {
  const promise = patchAPI<TableEntry>(`/api/db/v0/tables/${id}/`, patch);
  return new CancellablePromise(
    (resolve, reject) => {
      void promise.then((value) => {
        findAndUpdateTableStore(id, value);
        return resolve(value);
      }, reject);
    },
    () => {
      promise.cancel();
    },
  );
}

/**
 * NOTE: The getTable function currently does not get data from the store.
 * We need to keep it that way for the time-being, because the components
 * that call this function expect latest data from the db, while the store
 * contains stale information.
 *
 * TODO:
 * 1. Keep stores upto-date when user performs any action to related db objects.
 * 2. Find a sync mechanism to keep the frontend stores upto-date when
 *    data in db changes.
 * 3. Move all api-call-only functions to /api. Only keep functions that
 *    update the stores within /stores
 */
export function getTable(id: TableEntry['id']): CancellablePromise<TableEntry> {
  return getAPI(`/api/db/v0/tables/${id}/`);
}

<<<<<<< HEAD
export function splitTable(
  id: number,
  extract_columns: number[],
  extracted_table_name: string,
): CancellablePromise<SplitTableResponse> {
  return postAPI(`/api/db/v0/tables/${id}/split_table/`, {
    extract_columns,
    extracted_table_name,
  });
}

export function moveColumns(
  id: number,
  move_columns: number[],
  target_table: number,
): CancellablePromise<null> {
  return postAPI(`/api/db/v0/tables/${id}/move_columns/`, {
    move_columns,
    target_table,
  });
=======
/**
 * Replace getTable with this function once the above mentioned changes are done.
 */
export function getTableFromStore(
  id: TableEntry['id'],
): CancellablePromise<TableEntry> {
  const schemaStore = findSchemaStoreForTable(id);
  if (schemaStore) {
    const tableEntry = get(schemaStore).data.get(id);
    if (tableEntry) {
      return new CancellablePromise((resolve) => {
        resolve(tableEntry);
      });
    }
  }
  return getTable(id);
}

export function getTypeSuggestionsForTable(
  id: TableEntry['id'],
): CancellablePromise<Record<string, string>> {
  return getAPI(`/api/db/v0/tables/${id}/type_suggestions/`);
}

export function generateTablePreview(
  id: TableEntry['id'],
  columns: MinimalColumnDetails[],
): CancellablePromise<{
  records: Record<string, unknown>[];
}> {
  return postAPI(`/api/db/v0/tables/${id}/previews/`, { columns });
>>>>>>> 07e404f2
}

export const tables: Readable<DBTablesStoreData> = derived(
  currentSchemaId,
  ($currentSchemaId, set) => {
    let unsubscribe: Unsubscriber;

    if (!$currentSchemaId) {
      set({
        state: States.Done,
        data: new Map(),
      });
    } else {
      const store = getTablesStoreForSchema($currentSchemaId);
      unsubscribe = store.subscribe((dbSchemasData) => {
        set(dbSchemasData);
      });
    }

    return () => {
      unsubscribe?.();
    };
  },
);

export function getTableName(id: DBObjectEntry['id']): string | undefined {
  return get(tables).data.get(id)?.name;
}

export const currentTableId = writable<number | undefined>(undefined);

export const currentTable = derived(
  [currentTableId, tables],
  ([$currentTableId, $tables]) =>
    $currentTableId === undefined
      ? undefined
      : $tables.data.get($currentTableId),
);<|MERGE_RESOLUTION|>--- conflicted
+++ resolved
@@ -9,11 +9,11 @@
 } from '@mathesar/utils/api';
 import { preloadCommonData } from '@mathesar/utils/preloadData';
 import type { DBObjectEntry, SchemaEntry } from '@mathesar/AppTypes';
-<<<<<<< HEAD
-import type { SplitTableResponse, TableEntry } from '@mathesar/api/tables';
-=======
-import type { TableEntry, MinimalColumnDetails } from '@mathesar/api/tables';
->>>>>>> 07e404f2
+import type {
+  SplitTableResponse,
+  TableEntry,
+  MinimalColumnDetails,
+} from '@mathesar/api/tables';
 import type { PaginatedResponse } from '@mathesar/utils/api';
 import { CancellablePromise } from '@mathesar-component-library';
 
@@ -277,7 +277,6 @@
   return getAPI(`/api/db/v0/tables/${id}/`);
 }
 
-<<<<<<< HEAD
 export function splitTable(
   id: number,
   extract_columns: number[],
@@ -298,7 +297,8 @@
     move_columns,
     target_table,
   });
-=======
+}
+
 /**
  * Replace getTable with this function once the above mentioned changes are done.
  */
@@ -330,7 +330,6 @@
   records: Record<string, unknown>[];
 }> {
   return postAPI(`/api/db/v0/tables/${id}/previews/`, { columns });
->>>>>>> 07e404f2
 }
 
 export const tables: Readable<DBTablesStoreData> = derived(
