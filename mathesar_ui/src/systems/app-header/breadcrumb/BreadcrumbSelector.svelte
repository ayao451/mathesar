<script lang="ts">
  import { AttachableDropdown, TextInput } from '@mathesar/component-library';
  import NameWithIcon from '@mathesar/components/NameWithIcon.svelte';
  import BreadcrumbSeparatorIcon from './BreadcrumbSeparatorIcon.svelte';
  import type { BreadcrumbSelectorData } from './breadcrumbTypes';
  import { filterBreadcrumbSelectorData } from './breadcrumbUtils';

  export let data: BreadcrumbSelectorData;
  export let triggerLabel: string;

  let triggerElement: HTMLButtonElement;
  let isOpen = false;
  let filterString: string;

  // Focus the text input when dropdown is opened
<<<<<<< HEAD
  let textInputEl: HTMLInputElement;
  $: if (isOpen) {
    if (textInputEl) {
      textInputEl.focus();
    }
=======
  let textInputEl: HTMLInputElement | undefined;
  $: if (isOpen) {
    textInputEl?.focus();
>>>>>>> 0109d849
  }

  // Filter the selector data based on text input
  $: processedData = filterString
    ? filterBreadcrumbSelectorData(data, filterString)
    : data;
</script>

<div class="entity-switcher" class:is-open={isOpen}>
  <button
    class="trigger passthrough-button"
    bind:this={triggerElement}
    on:click={() => {
      isOpen = !isOpen;
    }}
    aria-label={triggerLabel}
    title={triggerLabel}
  >
    <BreadcrumbSeparatorIcon />
  </button>

  <AttachableDropdown bind:isOpen trigger={triggerElement}>
    <div class="entity-switcher-content">
      <!-- TODO consider improving semantics of this css class: it's less of a
      category-name and more of a section-name. -->
      <div class="category-name">entities</div>
      <TextInput bind:value={filterString} bind:element={textInputEl} />
      {#each [...processedData] as [categoryName, items] (categoryName)}
        <!-- data coming down from parent can have categories with 0 items: we
        don't want to render that. -->
        {#if items.length > 0}
          <div class="category-name">{categoryName}</div>
          <ul class="items">
            {#each items as { href, label, icon } (href)}
              <li class="item">
                <a
                  {href}
                  on:click={() => {
                    isOpen = false;
                  }}
                >
                  <NameWithIcon {icon}>{label}</NameWithIcon>
                </a>
              </li>
            {/each}
          </ul>
        {/if}
      {/each}
    </div>
  </AttachableDropdown>
</div>

<style>
  .entity-switcher-content {
    padding: 0.5rem;
    min-width: 12rem;
  }
  .category-name {
    font-size: var(--text-size-x-small);
    margin: 0.25rem 0;

    color: var(--color-text-muted);
    text-transform: uppercase;
  }
  .items {
    list-style: none;
    padding: 0;
    margin: 0;
  }
  .item a {
    display: block;
    padding: 0.25rem;
    border-radius: 4px;
    color: inherit;
    text-decoration: none;
  }
  .item a:hover {
    background: var(--color-contrast-light);
  }
  /* TODO: reduce code duplication with this CSS used elsewhere. */
  .passthrough-button {
    background: inherit;
    border-radius: inherit;
    border: inherit;
    color: inherit;
    cursor: inherit;
    font-family: inherit;
    font-size: inherit;
    font-weight: inherit;
    text-align: inherit;
    margin: 0;
    padding: 0;
  }
  .entity-switcher .trigger {
    --background-color: var(--color-gray-lighter);
    --border-color: var(--color-gray-dark);
    display: block;
    cursor: pointer;
  }
  .entity-switcher .trigger :global(svg) {
    height: 1.8rem;
    display: block;
  }
  .entity-switcher .trigger:hover,
  .entity-switcher.is-open .trigger {
    --background-color: var(--color-contrast);
    --icon-color: white;
    --border-color: var(--color-contrast);
  }
</style><|MERGE_RESOLUTION|>--- conflicted
+++ resolved
@@ -13,17 +13,9 @@
   let filterString: string;
 
   // Focus the text input when dropdown is opened
-<<<<<<< HEAD
-  let textInputEl: HTMLInputElement;
-  $: if (isOpen) {
-    if (textInputEl) {
-      textInputEl.focus();
-    }
-=======
   let textInputEl: HTMLInputElement | undefined;
   $: if (isOpen) {
     textInputEl?.focus();
->>>>>>> 0109d849
   }
 
   // Filter the selector data based on text input
