import { get, writable } from 'svelte/store';
import type { Writable } from 'svelte/store';
import {
  isDefinedNonNullable,
  CancellablePromise,
} from '@mathesar-component-library';
import { getAPI } from '@mathesar/api/utils/requestUtils';
import type { RequestStatus } from '@mathesar/api/utils/requestUtils';
import CacheManager from '@mathesar/utils/CacheManager';
<<<<<<< HEAD
import type { QueryInstance } from '@mathesar/api/types/queries';
import type { TableEntry } from '@mathesar/api/types/tables';
import type { JoinableTablesResult } from '@mathesar/api/types/tables/joinable_tables';
=======
import type { QueryInstance, QueryRunResponse } from '@mathesar/api/queries';
import type { TableEntry } from '@mathesar/api/tables';
import type { JoinableTablesResult } from '@mathesar/api/tables/joinable_tables';
>>>>>>> 682898c4
import { createQuery, putQuery } from '@mathesar/stores/queries';
import { getTable } from '@mathesar/stores/tables';
import type { AbstractTypesMap } from '@mathesar/stores/abstract-types/types';
import { validateFilterEntry } from '@mathesar/components/filter-entry';
import QueryModel from './QueryModel';
import type { QueryModelUpdateDiff } from './QueryModel';
import QueryUndoRedoManager from './QueryUndoRedoManager';
import {
  getTablesThatReferenceBaseTable,
  getBaseTableColumnsWithLinks,
  getColumnInformationMap,
} from './utils';
import type {
  ProcessedQueryResultColumnMap,
  InputColumnsStoreSubstance,
} from './utils';
import QueryRunner from './QueryRunner';

function validateQuery(
  queryModel: QueryModel,
  columnMap: ProcessedQueryResultColumnMap,
): boolean {
  const general = isDefinedNonNullable(queryModel.base_table);
  if (!general) {
    return false;
  }
  return queryModel.transformationModels.every((transformation) => {
    if (transformation.type === 'filter') {
      const column = columnMap.get(transformation.columnIdentifier);
      const condition = column?.allowedFiltersMap.get(
        transformation.conditionIdentifier,
      );
      if (condition) {
        return validateFilterEntry(condition, transformation.value);
      }
      return false;
    }
    return true;
  });
}

export default class QueryManager extends QueryRunner<{ save: QueryInstance }> {
  private undoRedoManager: QueryUndoRedoManager;

  private cacheManagers: {
    inputColumns: CacheManager<number, InputColumnsStoreSubstance>;
  } = {
    inputColumns: new CacheManager(5),
  };

  state: Writable<{
    inputColumnsFetchState?: RequestStatus;
    saveState?: RequestStatus;
    isUndoPossible: boolean;
    isRedoPossible: boolean;
  }> = writable({
    isUndoPossible: false,
    isRedoPossible: false,
  });

  inputColumns: Writable<InputColumnsStoreSubstance> = writable({
    baseTableColumns: new Map(),
    tablesThatReferenceBaseTable: new Map(),
    inputColumnInformationMap: new Map(),
  });

  // Promises

  private baseTableFetchPromise: CancellablePromise<TableEntry> | undefined;

  private joinableColumnsfetchPromise:
    | CancellablePromise<JoinableTablesResult>
    | undefined;

  private querySavePromise: CancellablePromise<QueryInstance> | undefined;

  // Listeners

  private runUnsubscriber;

  constructor(query: QueryModel, abstractTypeMap: AbstractTypesMap) {
    super(query, abstractTypeMap);
    this.undoRedoManager = new QueryUndoRedoManager();
    const inputColumnTreePromise = this.calculateInputColumnTree();
    void inputColumnTreePromise.then(() => {
      const isQueryValid = validateQuery(query, get(this.processedColumns));
      this.undoRedoManager.pushState(query, isQueryValid);
      return query;
    });
    this.runUnsubscriber = this.on('run', (response: QueryRunResponse) => {
      this.checkAndUpdateSummarization(new QueryModel(response.query));
    });
  }

  private async calculateInputColumnTree(): Promise<void> {
    const baseTableId = get(this.query).base_table;
    if (!baseTableId) {
      this.inputColumns.set({
        baseTableColumns: new Map(),
        tablesThatReferenceBaseTable: new Map(),
        inputColumnInformationMap: new Map(),
      });
      this.state.update((state) => ({
        ...state,
        inputColumnsFetchState: { state: 'success' },
      }));
      return;
    }

    const cachedResult = this.cacheManagers.inputColumns.get(baseTableId);
    if (cachedResult) {
      this.inputColumns.set({
        ...cachedResult,
      });
      this.state.update((state) => ({
        ...state,
        inputColumnsFetchState: { state: 'success' },
      }));
      this.speculateColumns();
      return;
    }

    try {
      this.baseTableFetchPromise?.cancel();
      this.joinableColumnsfetchPromise?.cancel();

      this.state.update((state) => ({
        ...state,
        inputColumnsFetchState: { state: 'processing' },
      }));

      this.baseTableFetchPromise = getTable(baseTableId);
      this.joinableColumnsfetchPromise = getAPI<JoinableTablesResult>(
        `/api/db/v0/tables/${baseTableId}/joinable_tables/`,
      );
      const [baseTableResult, joinableColumnsResult] = await Promise.all([
        this.baseTableFetchPromise,
        this.joinableColumnsfetchPromise,
      ]);
      const baseTableColumns = getBaseTableColumnsWithLinks(
        joinableColumnsResult,
        baseTableResult,
      );
      const tablesThatReferenceBaseTable = getTablesThatReferenceBaseTable(
        joinableColumnsResult,
        baseTableResult,
      );
      const inputColumnInformationMap = getColumnInformationMap(
        joinableColumnsResult,
        baseTableResult,
      );
      const inputColumns = {
        baseTableColumns,
        tablesThatReferenceBaseTable,
        inputColumnInformationMap,
      };
      this.cacheManagers.inputColumns.set(baseTableId, inputColumns);
      this.inputColumns.set(inputColumns);
      this.speculateColumns();
      this.state.update((state) => ({
        ...state,
        inputColumnsFetchState: { state: 'success' },
      }));
    } catch (err: unknown) {
      const error =
        err instanceof Error
          ? err.message
          : 'There was an error fetching joinable links';
      this.state.update((state) => ({
        ...state,
        inputColumnsFetchState: { state: 'failure', errors: [error] },
      }));
    }
  }

  private speculateColumns() {
    super.speculateProcessedColumns(
      get(this.inputColumns).inputColumnInformationMap,
    );
  }

  private async updateQuery(queryModel: QueryModel): Promise<{
    clientValidationState: RequestStatus;
  }> {
    this.query.set(queryModel);
    if (get(this.state).inputColumnsFetchState?.state !== 'success') {
      await this.calculateInputColumnTree();
    }
    const isQueryValid = validateQuery(queryModel, get(this.processedColumns));
    const clientValidationState: RequestStatus = isQueryValid
      ? { state: 'success' }
      : {
          state: 'failure',
          errors: ['TODO: Place validation errors here '],
        };
    return { clientValidationState };
  }

  private setUndoRedoStates(): void {
    this.state.update((_state) => ({
      ..._state,
      isUndoPossible: this.undoRedoManager.isUndoPossible(),
      isRedoPossible: this.undoRedoManager.isRedoPossible(),
    }));
  }

  private checkAndUpdateSummarization(queryModel: QueryModel) {
    const thisQueryModel = this.getQueryModel();
    let newQueryModel = thisQueryModel;
    let isChangeNeeded = false;
    thisQueryModel.transformationModels.forEach((thisTransform, index) => {
      const thatTransform = queryModel.transformationModels[index];
      if (
        thisTransform.type === 'summarize' &&
        thatTransform &&
        thatTransform.type === 'summarize'
      ) {
        const thatTransformGroupWhichIsTheSameAsBaseColumn =
          thatTransform.groups.get(thatTransform.columnIdentifier);
        if (thatTransformGroupWhichIsTheSameAsBaseColumn) {
          thatTransform.groups = thatTransform.groups.without(
            thatTransform.columnIdentifier,
          );
          thatTransform.preprocFunctionIdentifier =
            thatTransformGroupWhichIsTheSameAsBaseColumn.preprocFunction;
        }
        if (
          thatTransform.aggregations.size !== thisTransform.aggregations.size ||
          thatTransform.groups.size !== thisTransform.groups.size
        ) {
          isChangeNeeded = true;
          newQueryModel = newQueryModel.updateTransform(
            index,
            thatTransform,
          ).model;
        }
      }
    });
    if (isChangeNeeded) {
      this.query.set(newQueryModel);
    }
  }

  async update(
    callback: (queryModel: QueryModel) => QueryModelUpdateDiff,
  ): Promise<void> {
    this.state.update((_state) => ({
      ..._state,
      saveState: undefined,
    }));
    const updateDiff = callback(this.getQueryModel());
    const { clientValidationState } = await this.updateQuery(updateDiff.model);
    const isValid = clientValidationState.state === 'success';
    this.undoRedoManager.pushState(updateDiff.model, isValid);
    this.setUndoRedoStates();
    if (isValid) {
      switch (updateDiff.type) {
        case 'baseTable':
          this.resetResults();
          this.undoRedoManager.clear();
          this.setUndoRedoStates();
          await this.calculateInputColumnTree();
          break;
        case 'initialColumnName':
          this.speculateColumns();
          break;
        case 'initialColumnsArray':
          if (!updateDiff.diff.initial_columns?.length) {
            // All columns have been deleted
            this.resetResults();
          } else {
            this.speculateColumns();
            await this.run();
          }
          break;
        case 'transformations':
          await this.resetPaginationAndRun();
          break;
        default:
          break;
      }
    }
  }

  private async performUndoRedoSync(query?: QueryModel): Promise<void> {
    if (query) {
      const currentQueryModelData = this.getQueryModel();
      let queryToSet = query;
      if (currentQueryModelData?.id) {
        queryToSet = query.withId(currentQueryModelData.id).model;
      }
      this.query.set(queryToSet);
      this.speculateColumns();
      await this.updateQuery(queryToSet);
      this.setUndoRedoStates();
      await this.run();
    } else {
      this.setUndoRedoStates();
    }
  }

  async undo(): Promise<void> {
    const query = this.undoRedoManager.undo();
    await this.performUndoRedoSync(query);
  }

  async redo(): Promise<void> {
    const query = this.undoRedoManager.redo();
    await this.performUndoRedoSync(query);
  }

  /**
   * @throws Error if unable to save
   */
  async save(): Promise<QueryModel> {
    const queryJSON = this.getQueryModel().toJSON();
    this.state.update((_state) => ({
      ..._state,
      saveState: { state: 'processing' },
    }));
    try {
      this.querySavePromise?.cancel();
      // TODO: Check for latest validation status here
      if (queryJSON.id !== undefined) {
        // TODO: Figure out a better way to help TS identify this as a saved instance
        this.querySavePromise = putQuery(queryJSON as QueryInstance);
      } else {
        this.querySavePromise = createQuery(queryJSON);
      }
      const result = await this.querySavePromise;
      this.query.update((qr) => qr.withId(result.id).model);
      await this.dispatch('save', result);
      this.state.update((_state) => ({
        ..._state,
        saveState: { state: 'success' },
      }));
      return this.getQueryModel();
    } catch (err) {
      const errors =
        err instanceof Error
          ? [err.message]
          : ['An error occurred while trying to save the query'];
      this.state.update((_state) => ({
        ..._state,
        saveState: {
          state: 'failure',
          errors,
        },
      }));
      throw err;
    }
  }

  destroy(): void {
    super.destroy();
    this.runUnsubscriber();
    this.baseTableFetchPromise?.cancel();
    this.joinableColumnsfetchPromise?.cancel();
    this.querySavePromise?.cancel();
  }
}<|MERGE_RESOLUTION|>--- conflicted
+++ resolved
@@ -7,15 +7,12 @@
 import { getAPI } from '@mathesar/api/utils/requestUtils';
 import type { RequestStatus } from '@mathesar/api/utils/requestUtils';
 import CacheManager from '@mathesar/utils/CacheManager';
-<<<<<<< HEAD
-import type { QueryInstance } from '@mathesar/api/types/queries';
+import type {
+  QueryInstance,
+  QueryRunResponse,
+} from '@mathesar/api/types/queries';
 import type { TableEntry } from '@mathesar/api/types/tables';
 import type { JoinableTablesResult } from '@mathesar/api/types/tables/joinable_tables';
-=======
-import type { QueryInstance, QueryRunResponse } from '@mathesar/api/queries';
-import type { TableEntry } from '@mathesar/api/tables';
-import type { JoinableTablesResult } from '@mathesar/api/tables/joinable_tables';
->>>>>>> 682898c4
 import { createQuery, putQuery } from '@mathesar/stores/queries';
 import { getTable } from '@mathesar/stores/tables';
 import type { AbstractTypesMap } from '@mathesar/stores/abstract-types/types';
