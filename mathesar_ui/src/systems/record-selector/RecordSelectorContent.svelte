<script lang="ts">
  import { router } from 'tinro';

  import { Button, Icon, Spinner } from '@mathesar-component-library';
  import type { Response as ApiRecordsResponse } from '@mathesar/api/types/tables/records';
  import { iconAddNew } from '@mathesar/icons';
  import { storeToGetRecordPageUrl } from '@mathesar/stores/storeBasedUrls';
  import type { TabularData } from '@mathesar/stores/table-data';
  import {
    buildInputData,
    buildRecordSummariesForSheet,
    renderTransitiveRecordSummary,
  } from '@mathesar/stores/table-data/record-summaries/recordSummaryUtils';
  import { tables } from '@mathesar/stores/tables';
  import { toast } from '@mathesar/stores/toast';
  import { postAPI, States } from '@mathesar/api/utils/requestUtils';
  import { getErrorMessage } from '@mathesar/utils/errors';
  import { getPkValueInRecord } from '@mathesar/stores/table-data/records';
  import type {
    RecordSelectorController,
    RecordSelectorResult,
  } from './RecordSelectorController';
  import RecordSelectorTable from './RecordSelectorTable.svelte';

  export let controller: RecordSelectorController;
  export let tabularData: TabularData;
  export let nestedController: RecordSelectorController;
  export let height = 0;

  let isSubmittingNewRecord = false;
  /** true when the user is hover on the "Create new record" button. */
  let isHoveringCreate = false;

  $: ({
    constraintsDataStore,
    meta,
    isLoading,
    columnsDataStore,
    recordsData,
    id: tableId,
  } = tabularData);
  $: ({ purpose: rowType } = controller);
  $: ({ columns, fetchStatus } = columnsDataStore);
  $: ({ state: constraintsState } = $constraintsDataStore);
  $: isInitialized =
    $fetchStatus?.state !== 'processing' && constraintsState === States.Done;
  $: ({ searchFuzzy } = meta);
  $: hasSearchQueries = $searchFuzzy.size > 0;
  $: recordsStore = recordsData.savedRecords;
  $: records = $recordsStore;

  function submitResult(result: RecordSelectorResult) {
    if ($rowType === 'dataEntry') {
      controller.submit(result);
    } else if ($rowType === 'navigation') {
      const { recordId } = result;
      const recordPageUrl = $storeToGetRecordPageUrl({ tableId, recordId });
      if (recordPageUrl) {
        router.goto(recordPageUrl);
        controller.cancel();
      }
    }
  }

  async function submitNewRecord() {
    const url = `/api/db/v0/tables/${tableId}/records/`;
    const body = Object.fromEntries($searchFuzzy);
    try {
      isSubmittingNewRecord = true;
      const response = await postAPI<ApiRecordsResponse>(url, body);
      const record = response.results[0];
      const recordId = getPkValueInRecord(record, $columns);
      const previewData = response.preview_data ?? [];
      const tableEntry = $tables.data.get(tableId);
      const template = tableEntry?.settings?.preview_settings?.template;
      if (!template) {
        throw new Error('No record summary template found in API response.');
      }
      const recordSummary = renderTransitiveRecordSummary({
        inputData: buildInputData(record),
        template,
        transitiveData: buildRecordSummariesForSheet(previewData),
      });
      submitResult({ recordId, recordSummary });
    } catch (err) {
      toast.error(getErrorMessage(err));
      // TODO set errors in tabularData to appear within cells
    } finally {
      isSubmittingNewRecord = false;
    }
  }
</script>

<div class="record-selector-content" bind:clientHeight={height}>
  {#if $isLoading || isSubmittingNewRecord}
    <div
      class="content-loading"
      class:prevent-user-entry={isSubmittingNewRecord}
    >
      {#if isSubmittingNewRecord || !isInitialized}
        <Spinner size="2em" />
      {/if}
    </div>
  {/if}

  {#if isInitialized}
    <RecordSelectorTable
      {tabularData}
      {controller}
      {nestedController}
      {submitResult}
      {isHoveringCreate}
    />
  {/if}

  {#if isInitialized && !records.length}
    {#if $isLoading}
      <!--
        This only shows when there are no results. When there are results, the
        loading state is indicated by skeletons within each cell
      -->
      <div class="results-loading">
        <Spinner size="2em" />
      </div>
    {:else}
      <div class="no-results">
        No {#if hasSearchQueries}matching{:else}existing{/if} records
      </div>
    {/if}
  {/if}

  {#if hasSearchQueries}
    <div class="footer">
      <Button
        size="small"
        appearance="secondary"
        on:click={submitNewRecord}
        on:mouseenter={() => {
          isHoveringCreate = true;
        }}
        on:mouseleave={() => {
          isHoveringCreate = false;
        }}
      >
        <Icon {...iconAddNew} />
        <span>Create Record From Search Criteria</span>
      </Button>
    </div>
  {/if}
</div>

<style lang="scss">
  .record-selector-content {
    position: relative;
    display: flex;
    flex-direction: column;
    overflow: hidden;
<<<<<<< HEAD
    min-height: 4rem;
=======
    --body-padding: 1rem;
    /** This is to give extra horizontal space between the right-most edge of
     * the lower inset shadow and the right-most edge of the submit buttons when
     * the content is scrolling vertically. Without it, the edge of the shadow
     * is aligned directly with the edge of the button, and it doesn't look
     * good. We're using a CSS variable here so that we can keep the right edges
     * of the submit buttons aligned with the right edge of the "create new"
     * button. */
    --extra-body-padding: 0.5rem;
    //padding: var(--body-padding);
    /** So that the table's vertical scroll bar is flush against window */
    padding-right: 0;
>>>>>>> 61f1e4d5
  }

  .content-loading {
    position: absolute;
    top: 0;
    left: 0;
    height: 100%;
    width: 100%;
    display: flex;
    justify-content: center;
    align-items: center;
    color: var(--slate-200);
    z-index: var(--z-index__record_selector__overlay);
    pointer-events: none;
  }
  .content-loading.prevent-user-entry {
    pointer-events: all;
    background: rgba(255, 255, 255, 0.5);
  }
  .results-loading {
    padding: 1rem;
    display: flex;
    justify-content: center;
    align-items: center;
    color: var(--slate-200);
  }
  .no-results {
    padding: 1.5rem;
    text-align: center;
    color: var(--color-gray-dark);
  }

  .footer {
    margin-top: 1rem;
  }
</style><|MERGE_RESOLUTION|>--- conflicted
+++ resolved
@@ -149,28 +149,13 @@
   {/if}
 </div>
 
-<style lang="scss">
+<style>
   .record-selector-content {
     position: relative;
     display: flex;
     flex-direction: column;
     overflow: hidden;
-<<<<<<< HEAD
     min-height: 4rem;
-=======
-    --body-padding: 1rem;
-    /** This is to give extra horizontal space between the right-most edge of
-     * the lower inset shadow and the right-most edge of the submit buttons when
-     * the content is scrolling vertically. Without it, the edge of the shadow
-     * is aligned directly with the edge of the button, and it doesn't look
-     * good. We're using a CSS variable here so that we can keep the right edges
-     * of the submit buttons aligned with the right edge of the "create new"
-     * button. */
-    --extra-body-padding: 0.5rem;
-    //padding: var(--body-padding);
-    /** So that the table's vertical scroll bar is flush against window */
-    padding-right: 0;
->>>>>>> 61f1e4d5
   }
 
   .content-loading {
