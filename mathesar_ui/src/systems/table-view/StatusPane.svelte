<script lang="ts">
<<<<<<< HEAD
  import { getPaginationPageCount } from '@mathesar-component-library';
  import { States } from '@mathesar/api/utils/requestUtils';
=======
  import {
    getPaginationPageCount,
    Button,
    Icon,
    iconError,
  } from '@mathesar-component-library';
  import { States } from '@mathesar/utils/api';
>>>>>>> e1c6fdcd
  import { getTabularDataStoreFromContext } from '@mathesar/stores/table-data';
  import PaginationGroup from '@mathesar/components/PaginationGroup.svelte';
  import { iconAddNew, iconRefresh } from '@mathesar/icons';

  const tabularData = getTabularDataStoreFromContext();

  $: ({ recordsData, meta, isLoading, columnsDataStore, constraintsDataStore } =
    $tabularData);
  $: ({ pagination } = meta);
  $: ({ size: pageSize, leftBound, rightBound } = $pagination);
  $: ({ totalCount, state, newRecords } = recordsData);
  $: recordState = $state;
  $: columnsFetchStatus = columnsDataStore.fetchStatus;

  $: pageCount = getPaginationPageCount($totalCount ?? 0, pageSize);
  $: max = Math.min($totalCount ?? 0, rightBound);

  $: isError =
    $columnsFetchStatus?.state === 'failure' ||
    recordState === States.Error ||
    $constraintsDataStore.state === States.Error;

  function refresh() {
    void $tabularData.refresh();
  }
</script>

<div class="status-pane">
  <div class="status-pane-items-section">
    <Button
      disabled={$isLoading}
      size="medium"
      appearance="primary"
      on:click={() => recordsData.addEmptyRecord()}
    >
      <Icon {...iconAddNew} />
      <span>New Record</span>
    </Button>
    <div class="record-count">
      <!-- TODO: Check with team if we need this now? -->
      <!-- {#if $selectedRows?.size > 0}
        {$selectedRows.size} record{$selectedRows.size > 1 ? 's' : ''} selected of
        {$totalCount}
      {:else if pageCount > 0 && $totalCount} -->
      {#if pageCount > 0 && $totalCount}
        Showing {leftBound} to {max}
        {#if $newRecords.length > 0}
          (+ {$newRecords.length} new record{$newRecords.length > 1 ? 's' : ''})
        {/if}
        of {$totalCount} records
      {:else if recordState !== States.Loading}
        No records found
      {/if}
    </div>
  </div>

  <div class="status-pane-items-section">
    <PaginationGroup
      bind:pagination={$pagination}
      totalCount={$totalCount ?? 0}
    />
    <Button
      appearance="secondary"
      size="medium"
      disabled={$isLoading}
      on:click={refresh}
    >
      <Icon
        {...isError && !isLoading ? iconError : iconRefresh}
        spin={$isLoading}
      />
      <span>
        {#if $isLoading}
          Loading
        {:else if isError}
          Retry
        {:else}
          Refresh
        {/if}
      </span>
    </Button>
  </div>
</div>

<style lang="scss">
  .status-pane {
    padding: 0.5rem;
    display: flex;
    align-items: center;
    justify-content: space-between;
    border-top: 1px solid var(--color-gray-medium);
    position: relative;
    flex-shrink: 0;
    flex-basis: 32px;
    background-color: var(--slate-100);
  }

  .status-pane-items-section {
    display: flex;
    flex-direction: row;
    align-items: center;

    > :global(* + *) {
      margin-left: 1rem;
    }
  }
</style><|MERGE_RESOLUTION|>--- conflicted
+++ resolved
@@ -1,16 +1,11 @@
 <script lang="ts">
-<<<<<<< HEAD
-  import { getPaginationPageCount } from '@mathesar-component-library';
-  import { States } from '@mathesar/api/utils/requestUtils';
-=======
   import {
     getPaginationPageCount,
     Button,
     Icon,
     iconError,
   } from '@mathesar-component-library';
-  import { States } from '@mathesar/utils/api';
->>>>>>> e1c6fdcd
+  import { States } from '@mathesar/api/utils/requestUtils';
   import { getTabularDataStoreFromContext } from '@mathesar/stores/table-data';
   import PaginationGroup from '@mathesar/components/PaginationGroup.svelte';
   import { iconAddNew, iconRefresh } from '@mathesar/icons';
