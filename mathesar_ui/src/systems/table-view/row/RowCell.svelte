--- conflicted
+++ resolved
@@ -22,16 +22,11 @@
   import { States } from '@mathesar/utils/api';
   import { SheetCell } from '@mathesar/components/sheet';
   import type { ProcessedColumn } from '@mathesar/stores/table-data/processedColumns';
-<<<<<<< HEAD
   import {
     buildDataForRecordSummaryInFkCell,
     type DataForRecordSummariesInFkColumns,
   } from '@mathesar/stores/table-data/record-summaries/recordSummaryUtils';
-  import { iconSetToNull } from '@mathesar/icons';
-=======
-  import type { DataForRecordSummaryInFkCell } from '@mathesar/utils/recordSummaryTypes';
   import { iconLinkToRecordPage, iconSetToNull } from '@mathesar/icons';
->>>>>>> 9def9ee6
   import { storeToGetRecordPageUrl } from '@mathesar/stores/storeBasedUrls';
   import {
     isCellSelected,
@@ -89,27 +84,14 @@
   $: isProcessing = modificationStatus?.state === 'processing';
   $: isEditable = !column.primary_key;
   $: getRecordPageUrl = $storeToGetRecordPageUrl;
-<<<<<<< HEAD
-  $: recordPageLinkHref = (() => {
-    if (linkFk) {
-      const tableId = linkFk.referent_table;
-      return getRecordPageUrl({ tableId, recordId: value });
-    }
-    if (column.primary_key) {
-      return getRecordPageUrl({ recordId: value });
-    }
-    return undefined;
-  })();
+  $: linkedRecordHref = linkFk
+    ? getRecordPageUrl({ tableId: linkFk.referent_table, recordId: value })
+    : undefined;
   $: dataForRecordSummaryInFkCell = buildDataForRecordSummaryInFkCell({
     recordId: String(value),
     stringifiedColumnId: String(column.id),
     dataForRecordSummariesInFkColumns,
   });
-=======
-  $: linkedRecordHref = linkFk
-    ? getRecordPageUrl({ tableId: linkFk.referent_table, recordId: value })
-    : undefined;
->>>>>>> 9def9ee6
 
   async function checkTypeAndScroll(type?: string) {
     if (type === 'moved') {
