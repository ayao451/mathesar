--- conflicted
+++ resolved
@@ -47,7 +47,6 @@
     box-shadow: 0px 2px 2px 0px rgba(0, 0, 0, 0.14),
       0px 3px 1px -2px rgba(0, 0, 0, 0.12), 0px 1px 5px 0px rgba(0, 0, 0, 0.2);
     position: relative;
-<<<<<<< HEAD
     background-color: var(--unknown-color-ask-ghislaine);
 
     // TODO: Make the tabs fixed and the inner content scrollable
@@ -70,9 +69,7 @@
       right: 0;
       bottom: 0;
     }
-=======
     isolation: isolate;
->>>>>>> f76a641e
   }
 
   /* .tabs-container {
