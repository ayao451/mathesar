<script lang="ts">
<<<<<<< HEAD
  import { ControlledModal } from '@mathesar-component-library';
=======
  import { tick } from 'svelte';
  import { get } from 'svelte/store';

  import {
    CancelOrProceedButtonPair,
    ControlledModal,
    LabeledInput,
    TextInput,
  } from '@mathesar-component-library';
  import Form from '@mathesar/components/Form.svelte';
  import FormField from '@mathesar/components/FormField.svelte';
>>>>>>> e827ed9b
  import SelectProcessedColumns from '@mathesar/components/SelectProcessedColumns.svelte';
  import { scrollBasedOnSelection } from '@mathesar/components/sheet';
  import {
    getTabularDataStoreFromContext,
    type ProcessedColumn,
  } from '@mathesar/stores/table-data';
  import {
    requiredField,
    makeForm,
    Field,
    FormSubmit,
    comboValidator,
  } from '@mathesar/components/form';
  import {
    getTableFromStoreOrApi,
    moveColumns,
    splitTable,
    tables as tablesDataStore,
    validateNewTableName,
  } from '@mathesar/stores/tables';
  import { toast } from '@mathesar/stores/toast';
  import { getErrorMessage } from '@mathesar/utils/errors';
  import type { LinkedTable } from './columnExtractionTypes';
  import {
    getLinkedTables,
    validateTableIsNotLinkedViaSelectedColumn,
  } from './columnExtractionUtils';
  import type { ExtractColumnsModalController } from './ExtractColumnsModalController';
  import SelectLinkedTable from './SelectLinkedTable.svelte';

  const tabularData = getTabularDataStoreFromContext();

  export let controller: ExtractColumnsModalController;

  $: ({ processedColumns, constraintsDataStore, selection } = $tabularData);
  $: ({ constraints } = $constraintsDataStore);
  $: availableColumns = [...$processedColumns.values()];
  $: ({ targetType, columns, isOpen } = controller);
  $: linkedTable = requiredField<LinkedTable | undefined>(undefined);
  $: tableName = requiredField('', [$validateNewTableName]);
  $: newFkColumnName = requiredField(''); // TODO: add unique validation
  $: form =
    $targetType === 'newTable'
      ? makeForm({ columns, tableName }) // TODO: add newFkColumnName
      : makeForm({ columns, linkedTable }, [
          comboValidator([linkedTable, columns], (args) =>
            validateTableIsNotLinkedViaSelectedColumn(...args),
          ),
        ]);
  $: proceedButtonLabel =
    $targetType === 'existingTable' ? 'Move Columns' : 'Create Table';
  $: linkedTables = getLinkedTables({
    constraints,
    columns: $processedColumns,
    tables: $tablesDataStore.data,
  });

  function handleTableNameUpdate(_tableName: string) {
    $newFkColumnName = _tableName;
  }
  $: handleTableNameUpdate($tableName);

  function handleColumnsChange(_columns: ProcessedColumn[]) {
    if (!$isOpen) {
      return;
    }
    if (_columns.length === 0) {
      // If the user clears the chosen columns, we don't want to update the
      // selected cells because it would mean that no columns are selected. When
      // no columns are selected, the column pane of the table inspector closes,
      // unmounting this component.
      return;
    }
    selection.intersectSelectedRowsWithGivenColumns(_columns);
  }
  $: handleColumnsChange($columns);

  async function handleSave() {
    const followUps: Promise<unknown>[] = [];
    try {
      if ($targetType === 'existingTable') {
        const targetTableId = $linkedTable?.table.id;
        if (!targetTableId) {
          throw new Error('No target table selected');
        }
        await moveColumns(
          $tabularData.id,
          $columns.map((c) => c.id),
          targetTableId,
        );
      } else {
        const response = await splitTable(
          $tabularData.id,
          $columns.map((c) => c.id),
          $tableName,
        );
        followUps.push(getTableFromStoreOrApi(response.extracted_table));
      }
      followUps.push($tabularData.refresh());
      await Promise.all(followUps);
      if ($targetType === 'newTable') {
        // We ase using `get(processedColumns)` instead of `$processedColumns`
        // because the store gets updated when the above promises settle, and
        // for some reason Svelte doesn't seem to dispatch that update to the
        // store when we're using the dollar syntax here. There may be a cleaner
        // approach.
        const allColumns = [...get(processedColumns).values()];
        // Here we assume that the new column will be positioned at the end. We
        // will need to modify this logic when we position the new column where
        // the old columns were.
        const newFkColumn = allColumns.slice(-1)[0];
        selection.toggleColumnSelection(newFkColumn);
        await tick();
        scrollBasedOnSelection();
      }
      toast.success('Successfully extracted columns.');
      controller.close();
    } catch (e) {
      toast.error(getErrorMessage(e));
    }
  }
</script>

<ControlledModal {controller} on:close{form.reset}>
  <span slot="title">
    {#if $targetType === 'existingTable'}
      Move Columns to Linked Table
    {:else}
      New Linked Table From Columns
    {/if}
  </span>

  {#if $targetType === 'newTable'}
    <Field field={tableName} label="Name of New Table" layout="stacked" />
    <!--
        TODO Uncomment and implement when
        https://github.com/centerofci/mathesar/issues/1434 is done
      -->
    <!-- <Field
        field={newFkColumnName}
        label="Name of New Linking Column In This Table"
        layout="stacked"
      /> -->
  {:else}
    <Field
      field={linkedTable}
      input={{ component: SelectLinkedTable, props: { linkedTables } }}
      label="Linked Table"
      layout="stacked"
    />
  {/if}

  <Field
    field={columns}
    input={{ component: SelectProcessedColumns, props: { availableColumns } }}
    label="Columns to Move"
    layout="stacked"
  >
    <span slot="help">
      These columns will be removed from the current table and moved to the
      linked table.
    </span>
  </Field>

  <FormSubmit
    {form}
    slot="footer"
    proceedButton={{ label: proceedButtonLabel }}
    onProceed={handleSave}
    onCancel={() => controller.close()}
  />
</ControlledModal><|MERGE_RESOLUTION|>--- conflicted
+++ resolved
@@ -1,19 +1,8 @@
 <script lang="ts">
-<<<<<<< HEAD
-  import { ControlledModal } from '@mathesar-component-library';
-=======
   import { tick } from 'svelte';
   import { get } from 'svelte/store';
 
-  import {
-    CancelOrProceedButtonPair,
-    ControlledModal,
-    LabeledInput,
-    TextInput,
-  } from '@mathesar-component-library';
-  import Form from '@mathesar/components/Form.svelte';
-  import FormField from '@mathesar/components/FormField.svelte';
->>>>>>> e827ed9b
+  import { ControlledModal } from '@mathesar-component-library';
   import SelectProcessedColumns from '@mathesar/components/SelectProcessedColumns.svelte';
   import { scrollBasedOnSelection } from '@mathesar/components/sheet';
   import {
