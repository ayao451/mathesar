<script lang="ts">
  import { Button, Icon, iconLoading } from '@mathesar/component-library';
<<<<<<< HEAD
  import { iconDeleteMajor } from '@mathesar/icons';
  import type { Selection } from '@mathesar/stores/table-data/selection';
  import type { RecordsData } from '@mathesar/stores/table-data/types';
=======
  import { iconDelete } from '@mathesar/icons';
  import type { RecordsData, Selection } from '@mathesar/stores/table-data';
>>>>>>> c362ec1c
  import { toast } from '@mathesar/stores/toast';

  export let selectedRowIndices: number[];
  export let recordsData: RecordsData;
  export let selection: Selection;

  let isDeleting = false;

  async function handleDeleteRecords() {
    if (!isDeleting) {
      try {
        isDeleting = true;
        selection.freezeSelection = true;
        await recordsData.deleteSelected(selectedRowIndices);
        selection.resetSelection();
      } catch (e) {
        toast.fromError(e);
      } finally {
        selection.freezeSelection = false;
        isDeleting = true;
      }
    }
  }
</script>

<div class="actions-container">
  <Button appearance="ghost" on:click={handleDeleteRecords}>
    <Icon {...isDeleting ? iconLoading : iconDeleteMajor} />
    <span>
      Delete {selectedRowIndices.length} record{selectedRowIndices.length > 1
        ? 's'
        : ''}
    </span>
  </Button>
</div>

<style>
  .actions-container {
    display: flex;
    flex-direction: column;
  }
</style><|MERGE_RESOLUTION|>--- conflicted
+++ resolved
@@ -1,13 +1,7 @@
 <script lang="ts">
   import { Button, Icon, iconLoading } from '@mathesar/component-library';
-<<<<<<< HEAD
   import { iconDeleteMajor } from '@mathesar/icons';
-  import type { Selection } from '@mathesar/stores/table-data/selection';
-  import type { RecordsData } from '@mathesar/stores/table-data/types';
-=======
-  import { iconDelete } from '@mathesar/icons';
   import type { RecordsData, Selection } from '@mathesar/stores/table-data';
->>>>>>> c362ec1c
   import { toast } from '@mathesar/stores/toast';
 
   export let selectedRowIndices: number[];
