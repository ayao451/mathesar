--- conflicted
+++ resolved
@@ -1,16 +1,10 @@
 <script lang="ts">
-<<<<<<< HEAD
-  import { Button, Icon, iconLoading } from '@mathesar-component-library';
-  import { iconDelete } from '@mathesar/icons';
+  import { Button, Icon, iconLoading } from '@mathesar/component-library';
+  import { iconDeleteMajor } from '@mathesar/icons';
   import type {
     RecordsData,
     TabularDataSelection,
   } from '@mathesar/stores/table-data';
-=======
-  import { Button, Icon, iconLoading } from '@mathesar/component-library';
-  import { iconDeleteMajor } from '@mathesar/icons';
-  import type { RecordsData, Selection } from '@mathesar/stores/table-data';
->>>>>>> 95bf0cc4
   import { toast } from '@mathesar/stores/toast';
 
   export let selectedRowIndices: number[];
