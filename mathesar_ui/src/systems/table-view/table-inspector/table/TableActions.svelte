--- conflicted
+++ resolved
@@ -1,16 +1,12 @@
 <script lang="ts">
-<<<<<<< HEAD
-  import { Button, Icon } from '@mathesar/component-library';
+  import { router } from 'tinro';
+
+  import { Button, Icon } from '@mathesar-component-library';
   import {
     iconDeleteMajor,
     iconExploration,
     iconTableLink,
   } from '@mathesar/icons';
-=======
-  import { router } from 'tinro';
-  import { Button, Icon } from '@mathesar-component-library';
-  import { iconDelete, iconExploration, iconTableLink } from '@mathesar/icons';
->>>>>>> cf63ef98
   import { confirmDelete } from '@mathesar/stores/confirmation';
   import { getTabularDataStoreFromContext } from '@mathesar/stores/table-data';
   import { deleteTable, refetchTablesForSchema } from '@mathesar/stores/tables';
