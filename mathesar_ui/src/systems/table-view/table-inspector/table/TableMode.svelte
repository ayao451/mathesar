<script>
  import { Collapsible } from '@mathesar-component-library';
  import { getTabularDataStoreFromContext } from '@mathesar/stores/table-data';
  import { currentTable } from '@mathesar/stores/tables';
  import RecordSummaryConfig from '@mathesar/systems/table-view/table-inspector/record-summary/RecordSummaryConfig.svelte';
  import RenameTable from './RenameTable.svelte';
  import TableActions from './TableActions.svelte';
  import CollapsibleHeader from '../CollapsibleHeader.svelte';
  import AdvancedActions from './AdvancedActions.svelte';
  import TableLinks from './links/TableLinks.svelte';

  const tabularData = getTabularDataStoreFromContext();
</script>

<div class="table-mode-container">
  <Collapsible isOpen triggerAppearance="plain">
    <CollapsibleHeader
      slot="header"
      title="Properties"
      isDbLevelConfiguration
    />
    <div slot="content" class="content-container">
      <RenameTable />
    </div>
  </Collapsible>

  <Collapsible isOpen triggerAppearance="plain">
    <CollapsibleHeader slot="header" title="Links" isDbLevelConfiguration />
    <div slot="content" class="content-container">
      <TableLinks />
    </div>
  </Collapsible>

  <Collapsible isOpen triggerAppearance="plain">
    <CollapsibleHeader slot="header" title="Actions" />
    <div slot="content" class="content-container">
      <TableActions />
    </div>
  </Collapsible>

<<<<<<< HEAD
  <Collapsible>
    <CollapsibleHeader slot="header" title="Record Summary" />
    <div slot="content" class="content-container">
      <RecordSummaryConfig table={$currentTable} tabularData={$tabularData} />
    </div>
  </Collapsible>

  <Collapsible>
=======
  <Collapsible triggerAppearance="plain">
>>>>>>> e60cd434
    <CollapsibleHeader slot="header" title="Advanced" />
    <div slot="content" class="content-container">
      <AdvancedActions />
    </div>
  </Collapsible>
</div>

<style>
  .table-mode-container {
    padding-bottom: 1rem;
    display: flex;
    flex-direction: column;
    gap: 1rem;
  }

  .content-container {
    padding: 1rem;
  }
</style><|MERGE_RESOLUTION|>--- conflicted
+++ resolved
@@ -38,18 +38,14 @@
     </div>
   </Collapsible>
 
-<<<<<<< HEAD
-  <Collapsible>
+  <Collapsible triggerAppearance="plain">
     <CollapsibleHeader slot="header" title="Record Summary" />
     <div slot="content" class="content-container">
       <RecordSummaryConfig table={$currentTable} tabularData={$tabularData} />
     </div>
   </Collapsible>
 
-  <Collapsible>
-=======
   <Collapsible triggerAppearance="plain">
->>>>>>> e60cd434
     <CollapsibleHeader slot="header" title="Advanced" />
     <div slot="content" class="content-container">
       <AdvancedActions />
